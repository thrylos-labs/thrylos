package network

<<<<<<< HEAD
import (
	"time"
)

const (
	// Time allowed to write a message to the peer.
	writeWait = 10 * time.Second

	// Time allowed to read the next pong message from the peer.
	pongWait = 60 * time.Second

	// Send pings to peer with this period. Must be less than pongWait.
	pingPeriod = (pongWait * 9) / 10

	// Maximum message size allowed from peer.
	maxMessageSize = 512

	// Maximum number of reconnection attempts
	maxReconnectAttempts = 5

	// Initial backoff delay
	initialBackoff = 1 * time.Second

	// Maximum backoff delay
	maxBackoff = 30 * time.Second

	maxRetryAttempts = 3
	retryDelay       = 500 * time.Millisecond
	messageQueueSize = 100
)

// NEEDS TO USE MESSAGES FOR INTERACTING WITH NODE

// type WebSocketManager struct {
// 	// node        *node.Node
=======
// import (
// 	"encoding/json"
// 	"fmt"
// 	"log"
// 	"net/http"
// 	"sync"
// 	"time"

// 	"github.com/gorilla/websocket"
// 	thrylos "github.com/thrylos-labs/thrylos"
// 	"github.com/thrylos-labs/thrylos/node"
// )

// const (
// 	// Time allowed to write a message to the peer.
// 	writeWait = 10 * time.Second

// 	// Time allowed to read the next pong message from the peer.
// 	pongWait = 60 * time.Second

// 	// Send pings to peer with this period. Must be less than pongWait.
// 	pingPeriod = (pongWait * 9) / 10

// 	// Maximum message size allowed from peer.
// 	maxMessageSize = 512

// 	// Maximum number of reconnection attempts
// 	maxReconnectAttempts = 5

// 	// Initial backoff delay
// 	initialBackoff = 1 * time.Second

// 	// Maximum backoff delay
// 	maxBackoff = 30 * time.Second

// 	maxRetryAttempts = 3
// 	retryDelay       = 500 * time.Millisecond
// 	messageQueueSize = 100
// )

// type WebSocketManager struct {
// 	node        *node.Node
>>>>>>> c5713f2e
// 	connections map[string]*WebSocketConnection
// 	mutex       sync.RWMutex
// 	upgrader    websocket.Upgrader
// }

// func NewWebSocketManager(node *node.Node) *WebSocketManager {
// 	return &WebSocketManager{
// 		node:        node,
// 		connections: make(map[string]*WebSocketConnection),
// 		upgrader: websocket.Upgrader{
// 			CheckOrigin: func(r *http.Request) bool {
// 				origin := r.Header.Get("Origin")
// 				allowedOrigins := []string{"http://localhost:3000", "https://node.thrylos.org"}
// 				for _, allowedOrigin := range allowedOrigins {
// 					if origin == allowedOrigin {
// 						return true
// 					}
// 				}
// 				return false
// 			},
// 		},
// 	}
// }

// type MessageItem struct {
// 	data    []byte
// 	retries int
// 	created time.Time
// }

// type Subscription struct {
// 	Type      string                 `json:"type"`
// 	Addresses []string               `json:"addresses,omitempty"`
// 	Options   map[string]interface{} `json:"options,omitempty"`
// }

// // Add ConnectionStatus struct
// type ConnectionStatus struct {
// 	Address         string    `json:"address"`
// 	Connected       bool      `json:"connected"`
// 	LastConnected   time.Time `json:"lastConnected"`
// 	ReconnectCount  int       `json:"reconnectCount"`
// 	QueueSize       int       `json:"queueSize"`
// 	IsReconnecting  bool      `json:"isReconnecting"`
// 	LastMessageSent time.Time `json:"lastMessageSent"`
// }

// // WebSocketConnection represents an active WebSocket connection
// type WebSocketConnection struct {
// 	ws              *websocket.Conn
// 	send            chan []byte
// 	messageQueue    []*MessageItem
// 	queueMutex      sync.Mutex
// 	reconnectCount  int
// 	lastConnectTime time.Time
// 	isReconnecting  bool
// 	done            chan struct{}
// 	subscriptions   []*Subscription
// 	subscriptionID  int64
// 	mutex           sync.RWMutex
// }

// func (m *WebSocketManager) handleWebSocketSubscription(w http.ResponseWriter, r *http.Request, params []interface{}) {
// 	if len(params) < 1 {
// 		return
// 	}

// 	subData, ok := params[0].(map[string]interface{})
// 	if !ok {
// 		return
// 	}

// 	sub := &Subscription{}
// 	subBytes, _ := json.Marshal(subData)
// 	if err := json.Unmarshal(subBytes, sub); err != nil {
// 		return
// 	}

// 	switch sub.Type {
// 	case "balance":
// 		node.subscribeToBalance(sub)
// 	case "transactions":
// 		node.subscribeToTransactions(sub)
// 	case "blocks":
// 		node.subscribeToBlocks(sub)
// 	}
// }

// func (m *WebSocketManager) subscribeToBalance(sub *Subscription) {
// 	for _, address := range sub.Addresses {
// 		m.mutex.Lock()
// 		if conn, exists := m.connections[address]; exists {
// 			conn.subscriptions = append(conn.subscriptions, sub)
// 			// Send initial balance
// 			m.SendBalanceUpdate(address)
// 		}
// 		m.mutex.Unlock()
// 	}
// }

// // Add a proper close handler
// func (m *WebSocketManager) closeWebSocket(conn *WebSocketConnection, address string) {
// 	if conn == nil {
// 		return
// 	}

// 	m.mutex.Lock()
// 	defer node.WebSocketMutex.Unlock()

// 	// Close the websocket connection if it exists
// 	if conn.ws != nil {
// 		conn.ws.WriteControl(
// 			websocket.CloseMessage,
// 			websocket.FormatCloseMessage(websocket.CloseNormalClosure, ""),
// 			time.Now().Add(writeWait),
// 		)
// 		conn.ws.Close()
// 		conn.ws = nil
// 	}

// 	// Clean up channels
// 	select {
// 	case <-conn.done:
// 	default:
// 		close(conn.done)
// 	}

// 	select {
// 	case <-conn.send:
// 	default:
// 		close(conn.send)
// 	}

// 	delete(node.WebSocketConnections, address)
// 	log.Printf("WebSocket connection closed for address: %s", address)
// }

// func (conn *WebSocketConnection) enqueueMessage(data []byte) {
// 	conn.queueMutex.Lock()
// 	defer conn.queueMutex.Unlock()

// 	// Remove old messages if queue is full
// 	if len(conn.messageQueue) >= messageQueueSize {
// 		// Remove oldest messages
// 		conn.messageQueue = conn.messageQueue[1:]
// 	}

// 	conn.messageQueue = append(conn.messageQueue, &MessageItem{
// 		data:    data,
// 		retries: 0,
// 		created: time.Now(),
// 	})
// }

// func (conn *WebSocketConnection) processQueue() error {
// 	conn.queueMutex.Lock()
// 	defer conn.queueMutex.Unlock()

// 	if len(conn.messageQueue) == 0 {
// 		return nil
// 	}

// 	var remainingMessages []*MessageItem

// 	for _, item := range conn.messageQueue {
// 		if item.retries >= maxRetryAttempts {
// 			// Log dropped message
// 			log.Printf("Dropping message after %d retry attempts", maxRetryAttempts)
// 			continue
// 		}

// 		err := conn.ws.WriteMessage(websocket.TextMessage, item.data)
// 		if err != nil {
// 			item.retries++
// 			remainingMessages = append(remainingMessages, item)
// 			log.Printf("Failed to send message, attempt %d/%d: %v",
// 				item.retries, maxRetryAttempts, err)
// 			time.Sleep(retryDelay)
// 			continue
// 		}
// 	}

// 	conn.messageQueue = remainingMessages
// 	return nil
// }

// func (m *WebSocketManager) handleWebSocketUnsubscription(w http.ResponseWriter, r *http.Request, params []interface{}) {
// 	if len(params) < 1 {
// 		return
// 	}

// 	unsubData, ok := params[0].(map[string]interface{})
// 	if !ok {
// 		return
// 	}

// 	// Unsubscribe request format
// 	type UnsubscribeRequest struct {
// 		Type      string   `json:"type"`
// 		Addresses []string `json:"addresses,omitempty"`
// 	}

// 	unsub := &UnsubscribeRequest{}
// 	unsubBytes, _ := json.Marshal(unsubData)
// 	if err := json.Unmarshal(unsubBytes, unsub); err != nil {
// 		return
// 	}

// 	switch unsub.Type {
// 	case "balance":
// 		node.unsubscribeFromBalance(unsub.Addresses)
// 	case "transactions":
// 		node.unsubscribeFromTransactions(unsub.Addresses)
// 	case "blocks":
// 		node.unsubscribeFromBlocks(unsub.Addresses)
// 	}
// }

// func (m *WebSocketManager) unsubscribeFromBalance(addresses []string) {
// 	for _, address := range addresses {
// 		m.mutex.Lock()
// 		if conn, exists := node.WebSocketConnections[address]; exists {
// 			// Remove balance subscriptions
// 			var remainingSubs []*Subscription
// 			for _, sub := range conn.subscriptions {
// 				if sub.Type != "balance" {
// 					remainingSubs = append(remainingSubs, sub)
// 				}
// 			}
// 			conn.subscriptions = remainingSubs
// 		}
// 		node.WebSocketMutex.Unlock()
// 	}
// }

// func (m *WebSocketManager) unsubscribeFromTransactions(addresses []string) {
// 	// Implementation similar to unsubscribeFromBalance
// 	for _, address := range addresses {
// 		m.mutex.Lock()
// 		if conn, exists := node.WebSocketConnections[address]; exists {
// 			var remainingSubs []*Subscription
// 			for _, sub := range conn.subscriptions {
// 				if sub.Type != "transactions" {
// 					remainingSubs = append(remainingSubs, sub)
// 				}
// 			}
// 			conn.subscriptions = remainingSubs
// 		}
// 		node.WebSocketMutex.Unlock()
// 	}
// }

// func (m *WebSocketManager) unsubscribeFromBlocks(addresses []string) {
// 	// Implementation similar to unsubscribeFromBalance
// 	for _, address := range addresses {
// 		m.mutex.Lock()
// 		if conn, exists := node.WebSocketConnections[address]; exists {
// 			var remainingSubs []*Subscription
// 			for _, sub := range conn.subscriptions {
// 				if sub.Type != "blocks" {
// 					remainingSubs = append(remainingSubs, sub)
// 				}
// 			}
// 			conn.subscriptions = remainingSubs
// 		}
// 		node.WebSocketMutex.Unlock()
// 	}
// }

// // Add placeholder implementations for these methods
// func (m *WebSocketManager) subscribeToTransactions(sub *Subscription) {
// 	// Implementation for transaction subscriptions
// 	for _, address := range sub.Addresses {
// 		m.mutex.Lock()
// 		if conn, exists := node.WebSocketConnections[address]; exists {
// 			conn.subscriptions = append(conn.subscriptions, sub)
// 			// Initialize transaction monitoring for this address
// 		}
// 		node.WebSocketMutex.Unlock()
// 	}
// }

// func (m *WebSocketManager) subscribeToBlocks(sub *Subscription) {
// 	// Implementation for block subscriptions
// 	for _, address := range sub.Addresses {
// 		m.mutex.Lock()
// 		if conn, exists := node.WebSocketConnections[address]; exists {
// 			conn.subscriptions = append(conn.subscriptions, sub)
// 			// Initialize block monitoring for this address
// 		}
// 		node.WebSocketMutex.Unlock()
// 	}
// }

// func NewWebSocketConnection(ws *websocket.Conn) *WebSocketConnection {
// 	return &WebSocketConnection{
// 		ws:              ws,
// 		send:            make(chan []byte, 256),
// 		reconnectCount:  0,
// 		lastConnectTime: time.Now(),
// 		isReconnecting:  false,
// 		done:            make(chan struct{}),
// 		subscriptions:   make([]*Subscription, 0),
// 		subscriptionID:  0,
// 		messageQueue:    make([]*MessageItem, 0),
// 	}
// }

// func (conn *WebSocketConnection) close() {
// 	if conn.ws != nil {
// 		// Send close message with normal closure status
// 		conn.ws.WriteControl(
// 			websocket.CloseMessage,
// 			websocket.FormatCloseMessage(websocket.CloseNormalClosure, ""),
// 			time.Now().Add(writeWait),
// 		)
// 		conn.ws.Close()
// 	}

// 	// Clean up channels
// 	select {
// 	case <-conn.done:
// 	default:
// 		close(conn.done)
// 	}
// }

// func (m *WebSocketManager) handleReconnection(address string) {
// 	// Add mutex lock for reading connection
// 	node.WebSocketMutex.RLock()
// 	conn, exists := node.WebSocketConnections[address]
// 	node.WebSocketMutex.RUnlock()

// 	if !exists || conn == nil {
// 		log.Printf("No valid connection found for address: %s", address)
// 		return
// 	}

// 	// Check if we're already trying to reconnect
// 	if conn.isReconnecting {
// 		log.Printf("Already attempting to reconnect for address: %s", address)
// 		return
// 	}

// 	if conn.reconnectCount >= maxReconnectAttempts {
// 		log.Printf("Max reconnection attempts reached for %s", address)
// 		node.closeWebSocket(conn, address)
// 		return
// 	}

// 	// Calculate backoff duration with exponential increase
// 	backoff := initialBackoff * time.Duration(1<<uint(conn.reconnectCount))
// 	if backoff > maxBackoff {
// 		backoff = maxBackoff
// 	}

// 	conn.reconnectCount++
// 	conn.isReconnecting = true

// 	log.Printf("Attempting to reconnect to %s in %v (attempt %d/%d)",
// 		address, backoff, conn.reconnectCount, maxReconnectAttempts)

// 	time.Sleep(backoff)

// 	// Attempt to establish new connection
// 	if err := node.reestablishConnection(address); err != nil {
// 		log.Printf("Reconnection failed for %s: %v", address, err)
// 		// Reset isReconnecting flag before attempting again
// 		conn.isReconnecting = false
// 		go m.handleReconnection(address)
// 	} else {
// 		conn.reconnectCount = 0
// 		conn.isReconnecting = false
// 		conn.lastConnectTime = time.Now()
// 	}
// }

// func (m *WebSocketManager) reestablishConnection(address string) error {
// 	m.mutex.Lock()
// 	defer node.WebSocketMutex.Unlock()

// 	conn, exists := node.WebSocketConnections[address]
// 	if !exists {
// 		return fmt.Errorf("no connection found for address: %s", address)
// 	}

// 	// Ensure old connection is properly closed
// 	if conn.ws != nil {
// 		conn.close()
// 	}

// 	// Create a new WebSocket connection
// 	dialer := websocket.Dialer{
// 		HandshakeTimeout: 10 * time.Second,
// 		Subprotocols:     []string{"thrylos-protocol"},
// 	}

// 	// Create request header
// 	header := http.Header{}
// 	header.Add("Origin", "http://localhost:3000")
// 	header.Add("Sec-WebSocket-Protocol", "thrylos-protocol")

// 	wsURL := fmt.Sprintf("ws://%s/ws/balance?address=%s", node.serverHost, address)
// 	ws, _, err := dialer.Dial(wsURL, header)
// 	if err != nil {
// 		return fmt.Errorf("failed to establish WebSocket connection: %v", err)
// 	}

// 	// Create new connection instance
// 	newConn := NewWebSocketConnection(ws)
// 	node.WebSocketConnections[address] = newConn

// 	// Start new pumps
// 	go node.writePump(newConn, address)
// 	go node.readPump(newConn, address)

// 	return nil
// }

// // Configure the upgrader
// var upgrader = websocket.Upgrader{
// 	CheckOrigin: func(r *http.Request) bool {
// 		origin := r.Header.Get("Origin")
// 		allowedOrigins := []string{"http://localhost:3000", "https://node.thrylos.org"}

// 		for _, allowedOrigin := range allowedOrigins {
// 			if origin == allowedOrigin {
// 				return true
// 			}
// 		}
// 		return false
// 	},
// }

// func (m *WebSocketManager) WebSocketBalanceHandler(w http.ResponseWriter, r *http.Request) {
// 	log.Printf("Received WebSocket connection request for balance updates")

// 	address := r.URL.Query().Get("address")
// 	if address == "" {
// 		log.Println("Blockchain address is required")
// 		http.Error(w, "Blockchain address is required", http.StatusBadRequest)
// 		return
// 	}

// 	// Upgrade connection with error handling
// 	ws, err := upgrader.Upgrade(w, r, nil)
// 	if err != nil {
// 		log.Printf("Failed to upgrade to WebSocket: %v", err)
// 		http.Error(w, "WebSocket upgrade failed", http.StatusInternalServerError)
// 		return
// 	}

// 	m.mutex.Lock()
// 	// Clean up existing connection if it exists
// 	if existingConn, exists := node.WebSocketConnections[address]; exists {
// 		if existingConn != nil {
// 			close(existingConn.done)
// 			if existingConn.ws != nil {
// 				existingConn.ws.Close()
// 			}
// 		}
// 		delete(node.WebSocketConnections, address)
// 	}

// 	// Create new connection
// 	conn := NewWebSocketConnection(ws)
// 	node.WebSocketConnections[address] = conn
// 	node.WebSocketMutex.Unlock()

// 	// Start the read/write pumps
// 	go node.writePump(conn, address)
// 	go node.readPump(conn, address)

// 	// Send initial balance update with error handling
// 	if err := node.SendBalanceUpdate(address); err != nil {
// 		log.Printf("Error sending initial balance update for address %s: %v", address, err)
// 	}
// }

// func (m *WebSocketManager) writePump(conn *WebSocketConnection, address string) {
// 	ticker := time.NewTicker(pingPeriod)
// 	defer func() {
// 		ticker.Stop()
// 		if !conn.isReconnecting {
// 			// Gracefully close before reconnecting
// 			conn.close()
// 			go node.handleReconnection(address)
// 		}
// 	}()

// 	for {
// 		select {
// 		case <-conn.done:
// 			return
// 		case message, ok := <-conn.send:
// 			if !ok {
// 				return
// 			}

// 			if err := conn.ws.WriteMessage(websocket.TextMessage, message); err != nil {
// 				log.Printf("Write error for %s: %v", address, err)
// 				return
// 			}

// 		case <-ticker.C:
// 			if err := conn.ws.WriteControl(
// 				websocket.PingMessage,
// 				[]byte{},
// 				time.Now().Add(writeWait),
// 			); err != nil {
// 				log.Printf("Ping error for %s: %v", address, err)
// 				return
// 			}
// 		}
// 	}
// }

// func (m *WebSocketManager) readPump(conn *WebSocketConnection, address string) {
// 	defer func() {
// 		m.mutex.Lock()
// 		delete(node.WebSocketConnections, address)
// 		node.WebSocketMutex.Unlock()
// 		conn.ws.Close()
// 	}()

// 	conn.ws.SetReadLimit(maxMessageSize)
// 	conn.ws.SetReadDeadline(time.Now().Add(pongWait))
// 	conn.ws.SetPongHandler(func(string) error {
// 		conn.ws.SetReadDeadline(time.Now().Add(pongWait))
// 		return nil
// 	})

// 	for {
// 		_, message, err := conn.ws.ReadMessage()
// 		if err != nil {
// 			if websocket.IsUnexpectedCloseError(err, websocket.CloseGoingAway, websocket.CloseAbnormalClosure) {
// 				log.Printf("WebSocket error: %v", err)
// 			}
// 			break
// 		}

// 		// Process message if needed
// 		log.Printf("Received message from %s: %s", address, string(message))
// 	}
// }

// func (m *WebSocketManager) HandleBlockchainEvent(address string) {
// 	node.WebSocketMutex.RLock()
// 	_, exists := node.WebSocketConnections[address]
// 	node.WebSocketMutex.RUnlock()

// 	if exists {
// 		if err := node.SendBalanceUpdate(address); err != nil {
// 			log.Printf("Error sending balance update for address %s: %v", address, err)
// 		} else {
// 			log.Printf("Balance update sent for address %s", address)
// 		}
// 	}
// }

// // SendBalanceUpdate sends a balance update through the websocket
// // In your Go backend, modify SendBalanceUpdate:
// func (m *WebSocketManager) SendBalanceUpdate(address string) error {
// 	balance, err := m.node.GetBalance(address)
// 	if err != nil {
// 		return err
// 	}

// 	notification := map[string]interface{}{
// 		"jsonrpc": "2.0",
// 		"method":  "subscription",
// 		"params": map[string]interface{}{
// 			"subscription": "balance",
// 			"result": map[string]interface{}{
// 				"balance":        balance,
// 				"balanceThrylos": float64(balance) / 1e7,
// 			},
// 		},
// 	}

// 	messageBytes, err := json.Marshal(notification)
// 	if err != nil {
// 		return fmt.Errorf("failed to marshal message: %v", err)
// 	}

// 	m.mutex.RLock()
// 	defer m.mutex.RUnlock()

// 	if conn, exists := m.connections[address]; exists {
// 		return conn.ws.WriteMessage(websocket.TextMessage, messageBytes)
// 	}
// 	return fmt.Errorf("no WebSocket connection found for address: %s", address)
// }

// func (m *WebSocketManager) NotifyBalanceUpdate(address string, balance int64) {
// 	m.mutex.RLock()
// 	conn, exists := m.connections[address]
// 	m.mutex.RUnlock()

// 	if !exists || conn == nil {
// 		log.Printf("Address %s is offline - balance update will be received when they reconnect", address)
// 		return
// 	}

// 	balanceMsg := &thrylos.BalanceMessage{
// 		BlockchainAddress: address,
// 		Balance:           balance,
// 		BalanceThrylos:    float64(balance) / 1e7,
// 	}

// 	msgBytes, err := json.Marshal(balanceMsg)
// 	if err != nil {
// 		log.Printf("Error marshaling balance message for %s: %v", address, err)
// 		return
// 	}

// 	select {
// 	case conn.send <- msgBytes:
// 		log.Printf("Successfully sent balance update for %s: %d nanoTHRYLOS (%.7f THRYLOS)",
// 			address, balance, balanceMsg.BalanceThrylos)
// 	default:
// 		log.Printf("Channel full or closed for %s - balance update skipped", address)
// 	}
// }

// // Add the status endpoint handler
// func (m *WebSocketManager) WebSocketStatusHandler(w http.ResponseWriter, r *http.Request) {
// 	w.Header().Set("Content-Type", "application/json")
// 	w.Header().Set("Access-Control-Allow-Origin", "*")
// 	w.Header().Set("Access-Control-Allow-Methods", "GET, OPTIONS")
// 	w.Header().Set("Access-Control-Allow-Headers", "Accept, Content-Type")

// 	if r.Method == "OPTIONS" {
// 		w.WriteHeader(http.StatusOK)
// 		return
// 	}

// 	address := r.URL.Query().Get("address")
// 	if address == "" {
// 		w.WriteHeader(http.StatusBadRequest)
// 		json.NewEncoder(w).Encode(map[string]string{
// 			"error": "Address parameter is required",
// 		})
// 		return
// 	}

// 	node.WebSocketMutex.RLock()
// 	conn, exists := node.WebSocketConnections[address]
// 	node.WebSocketMutex.RUnlock()

// 	// Get current balance
// 	balance, err := m.node.GetBalance(address)
// 	if err != nil {
// 		log.Printf("Error getting balance for %s: %v", address, err)
// 		balance = 0
// 	}

// 	balanceThrylos := float64(balance) / 1e7

// 	status := struct {
// 		Connected      bool      `json:"connected"`
// 		LastConnected  time.Time `json:"lastConnected"`
// 		ReconnectCount int       `json:"reconnectCount"`
// 		QueueSize      int       `json:"queueSize"`
// 		IsReconnecting bool      `json:"isReconnecting"`
// 		Balance        int64     `json:"balance"`
// 		BalanceThrylos float64   `json:"balanceThrylos"`
// 	}{
// 		Connected:      exists && conn != nil && conn.ws != nil,
// 		LastConnected:  time.Now(),
// 		ReconnectCount: 0,
// 		QueueSize:      0,
// 		IsReconnecting: false,
// 		Balance:        balance,
// 		BalanceThrylos: balanceThrylos,
// 	}

// 	if exists && conn != nil {
// 		status.ReconnectCount = conn.reconnectCount
// 		status.IsReconnecting = conn.isReconnecting
// 		status.LastConnected = conn.lastConnectTime
// 	}

// 	w.WriteHeader(http.StatusOK)
// 	if err := json.NewEncoder(w).Encode(status); err != nil {
// 		log.Printf("Error encoding status response: %v", err)
// 		w.WriteHeader(http.StatusInternalServerError)
// 		return
// 	}
// }<|MERGE_RESOLUTION|>--- conflicted
+++ resolved
@@ -1,53 +1,10 @@
 package network
 
-<<<<<<< HEAD
-import (
-	"time"
-)
-
-const (
-	// Time allowed to write a message to the peer.
-	writeWait = 10 * time.Second
-
-	// Time allowed to read the next pong message from the peer.
-	pongWait = 60 * time.Second
-
-	// Send pings to peer with this period. Must be less than pongWait.
-	pingPeriod = (pongWait * 9) / 10
-
-	// Maximum message size allowed from peer.
-	maxMessageSize = 512
-
-	// Maximum number of reconnection attempts
-	maxReconnectAttempts = 5
-
-	// Initial backoff delay
-	initialBackoff = 1 * time.Second
-
-	// Maximum backoff delay
-	maxBackoff = 30 * time.Second
-
-	maxRetryAttempts = 3
-	retryDelay       = 500 * time.Millisecond
-	messageQueueSize = 100
-)
-
-// NEEDS TO USE MESSAGES FOR INTERACTING WITH NODE
-
-// type WebSocketManager struct {
-// 	// node        *node.Node
-=======
 // import (
-// 	"encoding/json"
-// 	"fmt"
-// 	"log"
-// 	"net/http"
 // 	"sync"
-// 	"time"
-
+
+// 	"github.com/ethereum/go-ethereum/node"
 // 	"github.com/gorilla/websocket"
-// 	thrylos "github.com/thrylos-labs/thrylos"
-// 	"github.com/thrylos-labs/thrylos/node"
 // )
 
 // const (
@@ -79,7 +36,6 @@
 
 // type WebSocketManager struct {
 // 	node        *node.Node
->>>>>>> c5713f2e
 // 	connections map[string]*WebSocketConnection
 // 	mutex       sync.RWMutex
 // 	upgrader    websocket.Upgrader
