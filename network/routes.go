package network

<<<<<<< HEAD
// Helper function to check if request is WebSocket
=======
// import (
// 	"log"
// 	"net/http"
// 	"strings"
// 	"time"

// 	"github.com/thrylos-labs/thrylos/core/node"

// 	"github.com/gorilla/mux"
// 	"github.com/gorilla/websocket"
// )

// // Helper function to check if request is WebSocket
>>>>>>> c5713f2e
// func isWebSocketRequest(r *http.Request) bool {
// 	return strings.ToLower(r.Header.Get("Upgrade")) == "websocket"
// }

// func (r *Router) SetupRoutes() *mux.Router {
// 	router := mux.NewRouter()

// 	// Apply middleware for CORS, logging, etc.
// 	router.Use(node.middlewareHandler())

// 	// JSON-RPC endpoint
// 	router.HandleFunc("/", node.JSONRPCHandler).Methods("POST", "OPTIONS")

// 	// Separate WebSocket endpoint
// 	router.HandleFunc("/ws/balance", func(w http.ResponseWriter, r *http.Request) {
// 		// Add cors headers specifically for WebSocket
// 		w.Header().Set("Access-Control-Allow-Origin", "*")
// 		w.Header().Set("Access-Control-Allow-Methods", "GET, OPTIONS")
// 		w.Header().Set("Access-Control-Allow-Headers", "Content-Type, Authorization")

// 		if r.Method == "OPTIONS" {
// 			w.WriteHeader(http.StatusOK)
// 			return
// 		}

// 		address := r.URL.Query().Get("address")
// 		if address == "" {
// 			http.Error(w, "Address parameter is required", http.StatusBadRequest)
// 			return
// 		}

// 		// Check if it's a WebSocket request
// 		if !isWebSocketRequest(r) {
// 			http.Error(w, "Expected WebSocket connection", http.StatusBadRequest)
// 			return
// 		}

// 		node.handleWebSocketConnection(w, r)
// 	}).Methods("GET", "OPTIONS")

// 	return router
// }

<<<<<<< HEAD
// // func (r *Router) handleWebSocketConnection(w http.ResponseWriter, r *http.Request) {
// // 	address := r.URL.Query().Get("address")

// // 	// Configure the upgrader with more permissive settings
// // 	upgrader := websocket.Upgrader{
// // 		ReadBufferSize:  1024,
// // 		WriteBufferSize: 1024,
// // 		CheckOrigin: func(r *http.Request) bool {
// // 			// Add more comprehensive origin checking if needed
// // 			return true
// // 		},
// // 	}

// // 	// Upgrade the connection
// // 	ws, err := upgrader.Upgrade(w, r, nil)
// // 	if err != nil {
// // 		log.Printf("WebSocket upgrade failed: %v", err)
// // 		return
// // 	}

// // 	log.Printf("WebSocket connection established for address: %s", address)

// // 	// Create new connection with explicit configuration
// // 	conn := NewWebSocketConnection(ws)

// // 	// Store connection safely
// // 	node.WebSocketMutex.Lock()
// // 	// Clean up existing connection if it exists
// // 	if existingConn, exists := node.WebSocketConnections[address]; exists {
// // 		existingConn.close()
// // 	}
// // 	node.WebSocketConnections[address] = conn
// // 	node.WebSocketMutex.Unlock()

// // 	// Send initial balance
// // 	if err := node.SendBalanceUpdate(address); err != nil {
// // 		log.Printf("Error sending initial balance: %v", err)
// // 	}

// // 	// Start handlers
// // 	go node.readPump(conn, address)
// // 	go node.writePump(conn, address)
// // }
=======
// func (r *Router) handleWebSocketConnection(w http.ResponseWriter, r *http.Request) {
// 	address := r.URL.Query().Get("address")

// 	// Configure the upgrader with more permissive settings
// 	upgrader := websocket.Upgrader{
// 		ReadBufferSize:  1024,
// 		WriteBufferSize: 1024,
// 		CheckOrigin: func(r *http.Request) bool {
// 			// Add more comprehensive origin checking if needed
// 			return true
// 		},
// 	}

// 	// Upgrade the connection
// 	ws, err := upgrader.Upgrade(w, r, nil)
// 	if err != nil {
// 		log.Printf("WebSocket upgrade failed: %v", err)
// 		return
// 	}

// 	log.Printf("WebSocket connection established for address: %s", address)

// 	// Create new connection with explicit configuration
// 	conn := NewWebSocketConnection(ws)

// 	// Store connection safely
// 	node.WebSocketMutex.Lock()
// 	// Clean up existing connection if it exists
// 	if existingConn, exists := node.WebSocketConnections[address]; exists {
// 		existingConn.close()
// 	}
// 	node.WebSocketConnections[address] = conn
// 	node.WebSocketMutex.Unlock()

// 	// Send initial balance
// 	if err := node.SendBalanceUpdate(address); err != nil {
// 		log.Printf("Error sending initial balance: %v", err)
// 	}

// 	// Start handlers
// 	go node.readPump(conn, address)
// 	go node.writePump(conn, address)
// }
>>>>>>> c5713f2e

// // Update the middleware to better handle WebSocket requests
// func (r *Router) middlewareHandler() mux.MiddlewareFunc {
// 	return func(next http.Handler) http.Handler {
// 		return http.HandlerFunc(func(w http.ResponseWriter, r *http.Request) {
// 			// Log incoming request
// 			log.Printf("[%s] Request: %s %s from %s",
// 				time.Now().Format(time.RFC3339),
// 				r.Method,
// 				r.URL.Path,
// 				r.RemoteAddr,
// 			)

// 			// Different handling for WebSocket and regular requests
// 			if isWebSocketRequest(r) {
// 				// Minimal headers for WebSocket
// 				w.Header().Set("Access-Control-Allow-Origin", "*")
// 				next.ServeHTTP(w, r)
// 				return
// 			}

// 			// Regular request handling with CORS
// 			allowedOrigins := []string{
// 				"http://localhost:3000",
// 				"https://node.thrylos.org",
// 				"http://localhost:",
// 				"https://www.thrylos.org",
// 			}
// 			origin := r.Header.Get("Origin")

// 			// Origin validation
// 			originAllowed := false
// 			for _, allowedOrigin := range allowedOrigins {
// 				if origin == allowedOrigin ||
// 					(allowedOrigin == "http://localhost:" && strings.HasPrefix(origin, "http://localhost:")) {
// 					originAllowed = true
// 					w.Header().Set("Access-Control-Allow-Origin", origin)
// 					break
// 				}
// 			}

// 			// Set comprehensive headers for regular requests
// 			w.Header().Set("Access-Control-Allow-Methods", "GET, POST, OPTIONS")
// 			w.Header().Set("Access-Control-Allow-Headers", "Content-Type, Authorization")
// 			w.Header().Set("Access-Control-Allow-Credentials", "true")
// 			w.Header().Set("Content-Type", "application/json; charset=utf-8")

// 			// Security headers
// 			w.Header().Set("X-Content-Type-Options", "nosniff")
// 			w.Header().Set("X-Frame-Options", "DENY")
// 			w.Header().Set("Referrer-Policy", "strict-origin-when-cross-origin")

// 			if r.Method == "OPTIONS" {
// 				w.WriteHeader(http.StatusNoContent)
// 				return
// 			}

// 			if !originAllowed {
// 				http.Error(w, "Unauthorized origin", http.StatusForbidden)
// 				return
// 			}

// 			next.ServeHTTP(w, r)
// 		})
// 	}
// }<|MERGE_RESOLUTION|>--- conflicted
+++ resolved
@@ -1,25 +1,14 @@
 package network
 
-<<<<<<< HEAD
+import (
+	"net/http"
+	"strings"
+)
+
 // Helper function to check if request is WebSocket
-=======
-// import (
-// 	"log"
-// 	"net/http"
-// 	"strings"
-// 	"time"
-
-// 	"github.com/thrylos-labs/thrylos/core/node"
-
-// 	"github.com/gorilla/mux"
-// 	"github.com/gorilla/websocket"
-// )
-
-// // Helper function to check if request is WebSocket
->>>>>>> c5713f2e
-// func isWebSocketRequest(r *http.Request) bool {
-// 	return strings.ToLower(r.Header.Get("Upgrade")) == "websocket"
-// }
+func isWebSocketRequest(r *http.Request) bool {
+	return strings.ToLower(r.Header.Get("Upgrade")) == "websocket"
+}
 
 // func (r *Router) SetupRoutes() *mux.Router {
 // 	router := mux.NewRouter()
@@ -60,51 +49,6 @@
 // 	return router
 // }
 
-<<<<<<< HEAD
-// // func (r *Router) handleWebSocketConnection(w http.ResponseWriter, r *http.Request) {
-// // 	address := r.URL.Query().Get("address")
-
-// // 	// Configure the upgrader with more permissive settings
-// // 	upgrader := websocket.Upgrader{
-// // 		ReadBufferSize:  1024,
-// // 		WriteBufferSize: 1024,
-// // 		CheckOrigin: func(r *http.Request) bool {
-// // 			// Add more comprehensive origin checking if needed
-// // 			return true
-// // 		},
-// // 	}
-
-// // 	// Upgrade the connection
-// // 	ws, err := upgrader.Upgrade(w, r, nil)
-// // 	if err != nil {
-// // 		log.Printf("WebSocket upgrade failed: %v", err)
-// // 		return
-// // 	}
-
-// // 	log.Printf("WebSocket connection established for address: %s", address)
-
-// // 	// Create new connection with explicit configuration
-// // 	conn := NewWebSocketConnection(ws)
-
-// // 	// Store connection safely
-// // 	node.WebSocketMutex.Lock()
-// // 	// Clean up existing connection if it exists
-// // 	if existingConn, exists := node.WebSocketConnections[address]; exists {
-// // 		existingConn.close()
-// // 	}
-// // 	node.WebSocketConnections[address] = conn
-// // 	node.WebSocketMutex.Unlock()
-
-// // 	// Send initial balance
-// // 	if err := node.SendBalanceUpdate(address); err != nil {
-// // 		log.Printf("Error sending initial balance: %v", err)
-// // 	}
-
-// // 	// Start handlers
-// // 	go node.readPump(conn, address)
-// // 	go node.writePump(conn, address)
-// // }
-=======
 // func (r *Router) handleWebSocketConnection(w http.ResponseWriter, r *http.Request) {
 // 	address := r.URL.Query().Get("address")
 
@@ -148,7 +92,6 @@
 // 	go node.readPump(conn, address)
 // 	go node.writePump(conn, address)
 // }
->>>>>>> c5713f2e
 
 // // Update the middleware to better handle WebSocket requests
 // func (r *Router) middlewareHandler() mux.MiddlewareFunc {
