package encryption

import (
	"crypto/aes"
	"crypto/cipher"
	"crypto/rand"
	"crypto/rsa"
	"errors"
	"sync"
)

<<<<<<< HEAD
// // DecryptWithAES decrypts data using AES-256-CBC.
=======
import (
	"crypto/aes"
	"crypto/cipher"
	"errors"
)

// DecryptWithAES decrypts data using AES-256-CBC.
>>>>>>> c5713f2e
func DecryptWithAES(key, ciphertext []byte) ([]byte, error) {
	block, err := aes.NewCipher(key)
	if err != nil {
		return nil, err
	}
	if len(ciphertext) < aes.BlockSize {
		return nil, errors.New("ciphertext too short")
	}
	iv := ciphertext[:aes.BlockSize]
	ciphertext = ciphertext[aes.BlockSize:]
	stream := cipher.NewCFBDecrypter(block, iv)
	plaintext := make([]byte, len(ciphertext))
	stream.XORKeyStream(plaintext, ciphertext)
	return plaintext, nil
}

// DecryptTransactionData function should be already defined and be similar to this
func DecryptTransactionData(encryptedData, encryptedKey []byte, recipientPrivateKey *rsa.PrivateKey) ([]byte, error) {
	aesKey, err := rsa.DecryptOAEP(
		blake2bHasher,
		rand.Reader,
		recipientPrivateKey,
		encryptedKey,
		nil,
	)
	if err != nil {
		return nil, err
	}
	return DecryptWithAES(aesKey, encryptedData)
}

// Initialize a cache with a mutex for concurrent access control
var (
	addressCache = make(map[string]string)
	cacheMutex   sync.RWMutex
)<|MERGE_RESOLUTION|>--- conflicted
+++ resolved
@@ -9,17 +9,7 @@
 	"sync"
 )
 
-<<<<<<< HEAD
-// // DecryptWithAES decrypts data using AES-256-CBC.
-=======
-import (
-	"crypto/aes"
-	"crypto/cipher"
-	"errors"
-)
-
 // DecryptWithAES decrypts data using AES-256-CBC.
->>>>>>> c5713f2e
 func DecryptWithAES(key, ciphertext []byte) ([]byte, error) {
 	block, err := aes.NewCipher(key)
 	if err != nil {
