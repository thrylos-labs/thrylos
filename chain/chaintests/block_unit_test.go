package chaintests

import (
	"crypto"
	"crypto/rand"
	"fmt"
	"hash/fnv"
	"os"
	"testing"
	"time"

<<<<<<< HEAD
	"github.com/thrylos-labs/thrylos"
	"github.com/thrylos-labs/thrylos/chain"
	"github.com/thrylos-labs/thrylos/crypto"
=======
	mldsa "github.com/cloudflare/circl/sign/mldsa/mldsa44"

	"github.com/btcsuite/btcutil/bech32"
	"github.com/stretchr/testify/require"
	"github.com/thrylos-labs/thrylos"
	"github.com/thrylos-labs/thrylos/chain"
	"github.com/thrylos-labs/thrylos/consensus/processor"
	"github.com/thrylos-labs/thrylos/crypto/address"
>>>>>>> 91d22496
	"github.com/thrylos-labs/thrylos/crypto/hash"

	"github.com/thrylos-labs/thrylos/shared"
)

// Helper function to handle block creation and signing
<<<<<<< HEAD
func createAndSignBlock(t *testing.T, blockchain *shared.Blockchain, txs []*thrylos.Transaction, validatorKey *crypto.PrivateKey, prevHash []byte) error {
=======
// Change the function signature to accept *chain.BlockchainImpl instead of *shared.Blockchain
func createAndSignBlock(t *testing.T, blockchain *chain.BlockchainImpl, txs []*thrylos.Transaction, validator string, validatorKey *mldsa44.PrivateKey, prevHash []byte) error {
>>>>>>> 91d22496
	// Convert transactions using existing function
	sharedTxs := make([]*shared.Transaction, len(txs))
	for i, tx := range txs {
		sharedTxs[i] = chain.ConvertToSharedTransaction(tx)
	}

	// Rest of the function remains the same...
	blockHash, err := hash.FromBytes(prevHash)
	if err != nil {
		return fmt.Errorf("failed to create hash from previous hash bytes: %v", err)
	}

	// Create block with proper types
	block := &shared.Block{
		Index:              int64(len(blockchain.Blocks)),
		Timestamp:          time.Now().Unix(),
		Transactions:       sharedTxs,
		PrevHash:           blockHash,
		ValidatorPublicKey: nil, // This needs to be set based on your requirements
	}

	// Rest of the implementation remains the same...
	if err := chain.InitializeVerkleTree(block); err != nil {
		return fmt.Errorf("failed to initialize Verkle tree: %v", err)
	}

	chain.ComputeBlockHash(block)

	salt := make([]byte, 32)
	if _, err := rand.Read(salt); err != nil {
		return fmt.Errorf("failed to generate signature salt: %v", err)
	}
	signatureData := append(block.Hash[:], salt...)
	signature := (*validatorKey).Sign(signatureData)

	// Assign the signature object directly since it implements crypto.Signature
	block.Signature = signature
	block.Salt = salt

	blockchain.Mu.Lock()
	blockchain.Blocks = append(blockchain.Blocks, block)
	blockchain.Mu.Unlock()

	return nil
}

func TestBlockTimeToFinality(t *testing.T) {
	// Create test directory
	tempDir, err := os.MkdirTemp("", "blockchain-finality-test-")
	require.NoError(t, err, "Failed to create temp directory")
	defer os.RemoveAll(tempDir)

	// Use predefined genesis account
	genesisAddress := "tl11d26lhajjmg2xw95u66xathy7sge36t83zyfvwq"

	// Initialize blockchain
	blockchain, _, err := chain.NewBlockchainWithConfig(&chain.BlockchainConfig{
		DataDir:           tempDir,
		AESKey:            []byte("test-key"),
		GenesisAccount:    genesisAddress,
		TestMode:          true,
		DisableBackground: true,
	})
	require.NoError(t, err, "Failed to create blockchain")

	// Generate MLDSA key pair
	publicKey, privateKey, err := mldsa.GenerateKey(nil)
	require.NoError(t, err, "Failed to generate MLDSA key pair")

	wrappedPublicKey := mldsa44.NewPublicKey(*publicKey) // Assuming you have a NewPublicKey constructor

	err = blockchain.Database.InsertOrUpdateMLDSAPublicKey(genesisAddress, wrappedPublicKey)
	require.NoError(t, err, "Failed to store MLDSA public key")

	// Convert the Circl MLDSA private key to your custom type
	wrappedPrivateKey := mldsa44.NewPrivateKey(*privateKey)

	err = blockchain.ValidatorKeys.StoreKey(genesisAddress, wrappedPrivateKey)
	require.NoError(t, err, "Failed to store MLDSA private key")

	// Get genesis transaction
	blockchain.Mu.RLock()
	genesisTx := blockchain.Blocks[0].Transactions[0]
	blockchain.Mu.RUnlock()
	require.NotNil(t, genesisTx, "Genesis transaction should exist")

	// Test cases
	testCases := []struct {
		name       string
		numBlocks  int
		maxAvgTime time.Duration
		maxTotal   time.Duration
	}{
		{
			name:       "Small Network",
			numBlocks:  5,
			maxAvgTime: 2 * time.Second,
			maxTotal:   10 * time.Second,
		},
		{
			name:       "Medium Network",
			numBlocks:  10,
			maxAvgTime: 1 * time.Second,
			maxTotal:   20 * time.Second,
		},
	}

	for _, tc := range testCases {
		tc := tc // Capture range variable
		t.Run(tc.name, func(t *testing.T) {
			var blockTimes []time.Duration
			startTime := time.Now()

			// Get initial previous hash
			blockchain.Mu.RLock()
			prevHash := blockchain.Blocks[len(blockchain.Blocks)-1].Hash
			blockchain.Mu.RUnlock()

			// Create blocks
			for i := 0; i < tc.numBlocks; i++ {
				// Create transaction
				gasAmount := int32(processor.BaseGasFee)
				inputAmount := int64(2000)
				outputAmount := inputAmount - int64(gasAmount)

				tx := &thrylos.Transaction{
					Id:        fmt.Sprintf("test-tx-%d", i),
					Timestamp: time.Now().Unix(),
					Sender:    genesisAddress,
					Gasfee:    gasAmount,
					Inputs: []*thrylos.UTXO{
						{
							TransactionId: genesisTx.ID,
							Index:         int32(i),
							OwnerAddress:  genesisAddress,
							Amount:        inputAmount,
						},
					},
					Outputs: []*thrylos.UTXO{
						{
							OwnerAddress: genesisAddress,
							Amount:       outputAmount,
							Index:        0,
						},
					},
				}

				// Sign transaction
				signData := []byte(fmt.Sprintf("%s%d%s%d",
					tx.Id, tx.Timestamp, tx.Sender, tx.Gasfee))
				for _, input := range tx.Inputs {
					signData = append(signData, []byte(fmt.Sprintf("%s%d%s%d",
						input.TransactionId, input.Index,
						input.OwnerAddress, input.Amount))...)
				}
				for _, output := range tx.Outputs {
					signData = append(signData, []byte(fmt.Sprintf("%s%d%d",
						output.OwnerAddress, output.Index,
						output.Amount))...)
				}

				signature, err := privateKey.Sign(rand.Reader, signData, crypto.Hash(0))
				require.NoError(t, err, "Failed to sign transaction")
				tx.Signature = signature

				// Create and sign block
				blockStart := time.Now()

				// Convert the Circl private key to your custom type
				wrappedPrivateKey := mldsa44.NewPrivateKey(*privateKey)

				// Convert hash.Hash to []byte
				prevHashBytes := prevHash.Bytes() // Assuming Hash type has a Bytes() method

				err = createAndSignBlock(t, blockchain, []*thrylos.Transaction{tx}, genesisAddress, wrappedPrivateKey, prevHashBytes)
				require.NoError(t, err, fmt.Sprintf("Failed to create block %d", i))
				blockTime := time.Since(blockStart)

				// Update previous hash
				blockchain.Mu.RLock()
				prevHash = blockchain.Blocks[len(blockchain.Blocks)-1].Hash
				blockchain.Mu.RUnlock()

				blockTimes = append(blockTimes, blockTime)
			}

			// Calculate metrics
			var totalBlockTime time.Duration
			for _, bt := range blockTimes {
				totalBlockTime += bt
			}

			avgBlockTime := totalBlockTime / time.Duration(len(blockTimes))
			totalTime := time.Since(startTime)

			// Log metrics
			t.Logf("Performance metrics for %s:", tc.name)
			t.Logf("Average block time: %v", avgBlockTime)
			t.Logf("Total time: %v", totalTime)

			// Verify expectations
			if avgBlockTime >= tc.maxAvgTime {
				t.Errorf("Average block time %v exceeds maximum %v",
					avgBlockTime, tc.maxAvgTime)
			}
			if totalTime >= tc.maxTotal {
				t.Errorf("Total time %v exceeds maximum %v",
					totalTime, tc.maxTotal)
			}
		})

		// Allow cleanup between test cases
		time.Sleep(100 * time.Millisecond)
	}
}

// Helper function to generate address for specific shard
func generateAddressForShard(shardID int, nonce int, numShards int) string {
	// Use shardID instead of batch calculation
	// Ensures addresses match partition ranges
	return fmt.Sprintf("tl1%02d%s", shardID, fmt.Sprintf("%015x", nonce))
}

func createRealisticTransaction(t *testing.T, blockchain *shared.Blockchain, sender string, nonce int, numShards int) *thrylos.Transaction {
	h := fnv.New32a()
	h.Write([]byte(fmt.Sprintf("%s-%d", sender, nonce)))
	shardID := int(h.Sum32() % uint32(numShards))

	recipientAddress := generateAddressForShard(shardID, nonce, numShards)

	// Rest of the function remains the same
	inputAmount := int64(5000 + (nonce % 1000))
	gasAmount := int32(processor.BaseGasFee)
	outputAmount := inputAmount - int64(gasAmount)

	tx := &thrylos.Transaction{
		Id:        fmt.Sprintf("tx-%d-%d", time.Now().UnixNano(), nonce),
		Timestamp: time.Now().Unix(),
		Sender:    sender,
		Gasfee:    gasAmount,
		Inputs: []*thrylos.UTXO{
			{
				TransactionId: fmt.Sprintf("prev-tx-%d", nonce),
				Index:         int32(nonce),
				OwnerAddress:  sender,
				Amount:        inputAmount,
			},
		},
		Outputs: []*thrylos.UTXO{
			{
				OwnerAddress: recipientAddress,
				Amount:       outputAmount,
				Index:        0,
			},
		},
	}

	// Create signature data
	signData := createSignatureData(tx)

	// Get sender's private key
	mldsaPrivKey, exists := blockchain.ValidatorKeys.GetKey(sender)
	require.True(t, exists, "Failed to get sender's private key")

	// Sign using the correct method signature
	signature := mldsaPrivKey.Sign(signData)
	require.NotNil(t, signature, "Failed to sign transaction")

	tx.Signature = signature.Bytes() // Using the Bytes() method to get the raw signature
	return tx
}

// Helper function to create signature data
func createSignatureData(tx *thrylos.Transaction) []byte {
	signData := []byte(fmt.Sprintf("%s%d%s%d",
		tx.Id, tx.Timestamp, tx.Sender, tx.Gasfee))

	for _, input := range tx.Inputs {
		signData = append(signData, []byte(fmt.Sprintf("%s%d%s%d",
			input.TransactionId, input.Index,
			input.OwnerAddress, input.Amount))...)
	}

	for _, output := range tx.Outputs {
		signData = append(signData, []byte(fmt.Sprintf("%s%d%d",
			output.OwnerAddress, output.Index,
			output.Amount))...)
	}

	return signData
}

// Define the metrics struct
type ShardMetrics struct {
	accesses int64
	modifies int64
}

type ShardMetricsData struct {
	AccessCount  int64
	ModifyCount  int64
	TotalTxCount int64
	AvgLatency   time.Duration
	LoadFactor   float64
}

func getScalingAction(needsSplit, needsMerge bool) string {
	if needsSplit {
		return "Split"
	}
	if needsMerge {
		return "Merge"
	}
	return "None"
}

// func TestRealisticBlockTimeToFinalityWithShardingAndBatching(t *testing.T) {
// 	// Create test directory
// 	tempDir, err := os.MkdirTemp("", "blockchain-production-test-")
// 	require.NoError(t, err, "Failed to create temp directory")
// 	defer os.RemoveAll(tempDir)

// 	// Production-like timing constants
// 	const (
// 		networkLatency    = 25 * time.Millisecond  // Reduced from 75ms
// 		consensusDelay    = 100 * time.Millisecond // Reduced from 200ms
// 		validatorCount    = 16
// 		txsPerBlock       = 1000
// 		batchSize         = 50 // Smaller batches for better distribution
// 		batchDelay        = 30 * time.Millisecond
// 		expectedBlockTime = 850 * time.Millisecond
// 		numShards         = 12
// 	)

// 	// Initialize network handler mock
// 	networkHandler := state.NewMockNetworkInterface(networkLatency, 0.1)

// 	// Initialize state manager with sharding
// 	stateManager := state.NewStateManager(networkHandler, numShards)
// 	defer stateManager.StopStateSyncLoop()

// 	// Initialize blockchain with genesis account and state manager
// 	genesisAddress := "tl11d26lhajjmg2xw95u66xathy7sge36t83zyfvwq"
// 	blockchain, _, err := chain.NewBlockchainWithConfig(&chain.BlockchainConfig{
// 		DataDir:           tempDir,
// 		AESKey:            []byte("test-key"),
// 		GenesisAccount:    genesisAddress,
// 		TestMode:          true,
// 		DisableBackground: true,
// 		StateManager:      stateManager,
// 	})
// 	require.NoError(t, err, "Failed to create blockchain")

// 	// Initialize batch processor
// 	node := &node.Node{
// 		Blockchain:   blockchain,
// 		BlockTrigger: make(chan struct{}, 1),
// 	}

// 	// Initialize DAG Manager first
// 	node.DAGManager = processor.NewDAGManager(node)

// 	// Initialize ModernProcessor instead of BatchProcessor
// 	node.ModernProcessor = processor.NewModernProcessor(node)
// 	node.ModernProcessor.Start()

// 	// Setup validators
// 	// Setup validators
// 	// Setup validators
// 	validators := make([]struct {
// 		address    string
// 		publicKey  *mldsa44.PublicKey  // Note: Using pointer type
// 		privateKey *mldsa44.PrivateKey // Note: Using pointer type
// 	}, validatorCount)

// 	// Create and register validators
// 	for i := 0; i < validatorCount; i++ {
// 		// GenerateKey returns pointers
// 		publicKey, privateKey, err := mldsa.GenerateKey(nil)
// 		require.NoError(t, err, "Failed to generate validator key pair")

// 		address := fmt.Sprintf("tl11validator%d", i)
// 		validators[i] = struct {
// 			address    string
// 			publicKey  *mldsa44.PublicKey
// 			privateKey *mldsa44.PrivateKey
// 		}{
// 			address:    address,
// 			publicKey:  publicKey,  // Store the pointer directly
// 			privateKey: privateKey, // Store the pointer directly
// 		}

// 		// Make sure we pass the pointers to these functions
// 		err = blockchain.Database.InsertOrUpdateMLDSAPublicKey(address, publicKey)
// 		require.NoError(t, err, "Failed to store validator public key")
// 		err = blockchain.ValidatorKeys.StoreKey(address, privateKey)
// 		require.NoError(t, err, "Failed to store validator private key")
// 		blockchain.PublicKeyMap[address] = publicKey // Store the pointer in the map

// 		err = stateManager.UpdateState(address, 1000000, nil)
// 		require.NoError(t, err, "Failed to initialize validator state")
// 	}

// 	// Test cases for different network loads
// 	testCases := []struct {
// 		name            string
// 		numBlocks       int
// 		networkLoad     string
// 		latencyFactor   float64
// 		expectedMaxTime time.Duration
// 	}{
// 		{
// 			name:            "Normal Network Load",
// 			numBlocks:       10,
// 			networkLoad:     "normal",
// 			latencyFactor:   1.0,
// 			expectedMaxTime: 15 * time.Second,
// 		},
// 		{
// 			name:            "High Network Load",
// 			numBlocks:       10,
// 			networkLoad:     "high",
// 			latencyFactor:   2.0,
// 			expectedMaxTime: 25 * time.Second,
// 		},
// 		{
// 			name:            "Peak Network Load",
// 			numBlocks:       10,
// 			networkLoad:     "peak",
// 			latencyFactor:   3.0,
// 			expectedMaxTime: 35 * time.Second,
// 		},
// 	}

// 	for _, tc := range testCases {
// 		tc := tc
// 		t.Run(tc.name, func(t *testing.T) {
// 			var blockTimes []time.Duration
// 			var batchTimes []time.Duration

// 			shardMetrics := make(map[int]*ShardMetricsData)
// 			for i := 0; i < numShards; i++ {
// 				shardMetrics[i] = &ShardMetricsData{}
// 			}

// 			startTime := time.Now()

// 			blockchain.Mu.RLock()
// 			initialHeight := len(blockchain.Blocks)
// 			prevHash := blockchain.Blocks[len(blockchain.Blocks)-1].Hash
// 			blockchain.Mu.RUnlock()

// 			// Process blocks
// 			for i := 0; i < tc.numBlocks; i++ {
// 				blockStart := time.Now()

// 				// Pre-allocate transaction slice with capacity
// 				allTxs := make([]*thrylos.Transaction, 0, txsPerBlock)

// 				// Create channels
// 				txChan := make(chan *thrylos.Transaction, txsPerBlock)
// 				resultChan := make(chan struct {
// 					tx      *thrylos.Transaction
// 					latency time.Duration
// 				}, txsPerBlock)

// 				// Create metrics channel
// 				metricsChan := make(chan struct {
// 					shardID int
// 					latency time.Duration
// 				}, txsPerBlock)

// 				var wg sync.WaitGroup
// 				parallelism := runtime.NumCPU() * 6

// 				// Launch processor goroutines
// 				for w := 0; w < parallelism; w++ {
// 					wg.Add(1)
// 					go func() {
// 						defer wg.Done()
// 						for tx := range txChan {
// 							start := time.Now()
// 							err := processor.ProcessIncomingTransaction(tx)
// 							require.NoError(t, err)

// 							resultChan <- struct {
// 								tx      *thrylos.Transaction
// 								latency time.Duration
// 							}{tx, time.Since(start)}
// 						}
// 					}()
// 				}

// 				// Launch metrics collector
// 				go func() {
// 					for metric := range metricsChan {
// 						metrics := shardMetrics[metric.shardID]
// 						metrics.ModifyCount++
// 						metrics.TotalTxCount++
// 						if metrics.AvgLatency == 0 {
// 							metrics.AvgLatency = metric.latency
// 						} else {
// 							metrics.AvgLatency = (metrics.AvgLatency + metric.latency) / 2
// 						}
// 						metrics.LoadFactor = float64(metrics.TotalTxCount) / float64(txsPerBlock*tc.numBlocks/numShards)
// 					}
// 				}()

// 				// Feed transactions to workers
// 				go func() {
// 					for j := 0; j < txsPerBlock; j++ {
// 						tx := createRealisticTransaction(t, blockchain, genesisAddress, j, numShards)
// 						txChan <- tx
// 					}
// 					close(txChan)
// 				}()

// 				// Collect results
// 				go func() {
// 					for result := range resultChan {
// 						tx := result.tx
// 						allTxs = append(allTxs, tx)
// 						batchTimes = append(batchTimes, result.latency)

// 						// Update metrics
// 						for _, output := range tx.Outputs {
// 							partition := stateManager.GetResponsiblePartition(output.OwnerAddress)
// 							if partition != nil {
// 								metricsChan <- struct {
// 									shardID int
// 									latency time.Duration
// 								}{partition.ID, result.latency}

// 								err := stateManager.UpdateState(output.OwnerAddress, output.Amount, nil)
// 								require.NoError(t, err)
// 							}
// 						}
// 					}
// 					close(metricsChan)
// 				}()

// 				// Wait for all processors to complete
// 				wg.Wait()
// 				close(resultChan)

// 				// Create and process block
// 				validatorIndex := i % validatorCount
// 				currentValidator := validators[validatorIndex]
// 				time.Sleep(consensusDelay)

// 				block := &shared.Block{
// 					Index:        int32(initialHeight + i),
// 					Timestamp:    time.Now().Unix(),
// 					Transactions: allTxs,
// 					Validator:    currentValidator.address,
// 					PrevHash:     prevHash,
// 				}

// 				err := chain.InitializeVerkleTree(block)
// 				require.NoError(t, err)

// 				block.Hash = block.ComputeHash()
// 				block.Signature, err = currentValidator.privateKey.Sign(nil, block.Hash, crypto.Hash(0))
// 				require.NoError(t, err)

// 				blockchain.Mu.Lock()
// 				blockchain.Blocks = append(blockchain.Blocks, block)
// 				blockchain.Mu.Unlock()

// 				prevHash = block.Hash
// 				blockTime := time.Since(blockStart)
// 				blockTimes = append(blockTimes, blockTime)

// 				t.Logf("Block %d total creation time: %v", i, blockTime)
// 			}

// 			// Calculate and log metrics
// 			t.Logf("\nDetailed Shard Distribution Analysis:")
// 			var totalTxs int64
// 			var maxLoad, minLoad float64 = 0, 1

// 			for shardID, metrics := range shardMetrics {
// 				totalTxs += metrics.TotalTxCount
// 				if metrics.LoadFactor > maxLoad {
// 					maxLoad = metrics.LoadFactor
// 				}
// 				if metrics.LoadFactor < minLoad {
// 					minLoad = metrics.LoadFactor
// 				}
// 				t.Logf("Shard %d:\n"+
// 					"  - Total Transactions: %d\n"+
// 					"  - Modifications: %d\n"+
// 					"  - Average Latency: %v\n"+
// 					"  - Load Factor: %.2f",
// 					shardID, metrics.TotalTxCount, metrics.ModifyCount,
// 					metrics.AvgLatency, metrics.LoadFactor)
// 			}

// 			loadImbalance := maxLoad - minLoad
// 			t.Logf("\nLoad Distribution Metrics:")
// 			t.Logf("- Maximum Load Factor: %.2f", maxLoad)
// 			t.Logf("- Minimum Load Factor: %.2f", minLoad)
// 			t.Logf("- Load Imbalance: %.2f", loadImbalance)
// 			t.Logf("- Average Transactions per Shard: %.2f", float64(totalTxs)/float64(numShards))

// 			// Convert metrics for legacy format
// 			legacyMetrics := make(map[int]struct {
// 				accesses int64
// 				modifies int64
// 			})
// 			for shardID, metrics := range shardMetrics {
// 				legacyMetrics[shardID] = struct {
// 					accesses int64
// 					modifies int64
// 				}{
// 					accesses: metrics.AccessCount,
// 					modifies: metrics.ModifyCount,
// 				}
// 			}

// 			calculateAndLogMetrics(t, tc.name, blockTimes, batchTimes, legacyMetrics,
// 				startTime, txsPerBlock, expectedBlockTime, tc.expectedMaxTime)

// 			t.Logf("\nShard Scaling Metrics:")
// 			for shardID := range shardMetrics {
// 				currentLoad := shardMetrics[shardID].LoadFactor
// 				needsSplit := currentLoad > stateManager.Scaling.LoadThresholds.Split
// 				needsMerge := currentLoad < stateManager.Scaling.LoadThresholds.Merge

// 				t.Logf("Shard %d:\n"+
// 					"  - Current Load: %.2f\n"+
// 					"  - Split Threshold: %.2f\n"+
// 					"  - Merge Threshold: %.2f\n"+
// 					"  - Action Needed: %s",
// 					shardID,
// 					currentLoad,
// 					stateManager.Scaling.LoadThresholds.Split,
// 					stateManager.Scaling.LoadThresholds.Merge,
// 					getScalingAction(needsSplit, needsMerge))
// 			}
// 		})

// 		time.Sleep(500 * time.Millisecond)
// 	}
// }

// // Helper function to calculate and log metrics
// func calculateAndLogMetrics(t *testing.T, testName string, blockTimes, batchTimes []time.Duration,
// 	shardMetrics map[int]struct{ accesses, modifies int64 }, startTime time.Time,
// 	txsPerBlock int, expectedBlockTime, expectedMaxTime time.Duration) {

// 	var totalBlockTime, maxBlockTime time.Duration
// 	var minBlockTime = time.Hour
// 	var totalBatchTime, maxBatchTime time.Duration
// 	var minBatchTime = time.Hour

// 	// Calculate block timing metrics
// 	for _, bt := range blockTimes {
// 		totalBlockTime += bt
// 		if bt > maxBlockTime {
// 			maxBlockTime = bt
// 		}
// 		if bt < minBlockTime {
// 			minBlockTime = bt
// 		}
// 	}

// 	// Calculate batch timing metrics
// 	for _, bt := range batchTimes {
// 		totalBatchTime += bt
// 		if bt > maxBatchTime {
// 			maxBatchTime = bt
// 		}
// 		if bt < minBatchTime {
// 			minBatchTime = bt
// 		}
// 	}

// 	avgBlockTime := totalBlockTime / time.Duration(len(blockTimes))
// 	avgBatchTime := totalBatchTime / time.Duration(len(batchTimes))
// 	totalTime := time.Since(startTime)

// 	// Log comprehensive metrics
// 	t.Logf("\nDetailed metrics for %s:", testName)
// 	t.Logf("Average block time: %v", avgBlockTime)
// 	t.Logf("Minimum block time: %v", minBlockTime)
// 	t.Logf("Maximum block time: %v", maxBlockTime)
// 	t.Logf("Average batch time: %v", avgBatchTime)
// 	t.Logf("Minimum batch time: %v", minBatchTime)
// 	t.Logf("Maximum batch time: %v", maxBatchTime)
// 	t.Logf("Total processing time: %v", totalTime)
// 	t.Logf("Transactions processed: %d", len(blockTimes)*txsPerBlock)
// 	t.Logf("Average TPS: %.2f", float64(len(blockTimes)*txsPerBlock)/totalTime.Seconds())
// 	t.Logf("Effective batch TPS: %.2f", float64(txsPerBlock)/avgBatchTime.Seconds())

// 	// Log shard-specific metrics
// 	t.Logf("\nShard metrics:")
// 	for shardID, metrics := range shardMetrics {
// 		t.Logf("Shard %d - Accesses: %d, Modifications: %d",
// 			shardID, metrics.accesses, metrics.modifies)
// 	}

// 	// Verify expectations
// 	require.Less(t, avgBlockTime, 2*expectedBlockTime,
// 		"Average block time exceeds twice the target block time")
// 	require.Less(t, totalTime, expectedMaxTime,
// 		"Total processing time exceeds maximum allowed time")
// }<|MERGE_RESOLUTION|>--- conflicted
+++ resolved
@@ -1,7 +1,6 @@
 package chaintests
 
 import (
-	"crypto"
 	"crypto/rand"
 	"fmt"
 	"hash/fnv"
@@ -9,32 +8,18 @@
 	"testing"
 	"time"
 
-<<<<<<< HEAD
-	"github.com/thrylos-labs/thrylos"
-	"github.com/thrylos-labs/thrylos/chain"
-	"github.com/thrylos-labs/thrylos/crypto"
-=======
-	mldsa "github.com/cloudflare/circl/sign/mldsa/mldsa44"
-
-	"github.com/btcsuite/btcutil/bech32"
 	"github.com/stretchr/testify/require"
 	"github.com/thrylos-labs/thrylos"
 	"github.com/thrylos-labs/thrylos/chain"
 	"github.com/thrylos-labs/thrylos/consensus/processor"
-	"github.com/thrylos-labs/thrylos/crypto/address"
->>>>>>> 91d22496
+	"github.com/thrylos-labs/thrylos/crypto"
 	"github.com/thrylos-labs/thrylos/crypto/hash"
 
 	"github.com/thrylos-labs/thrylos/shared"
 )
 
 // Helper function to handle block creation and signing
-<<<<<<< HEAD
 func createAndSignBlock(t *testing.T, blockchain *shared.Blockchain, txs []*thrylos.Transaction, validatorKey *crypto.PrivateKey, prevHash []byte) error {
-=======
-// Change the function signature to accept *chain.BlockchainImpl instead of *shared.Blockchain
-func createAndSignBlock(t *testing.T, blockchain *chain.BlockchainImpl, txs []*thrylos.Transaction, validator string, validatorKey *mldsa44.PrivateKey, prevHash []byte) error {
->>>>>>> 91d22496
 	// Convert transactions using existing function
 	sharedTxs := make([]*shared.Transaction, len(txs))
 	for i, tx := range txs {
@@ -68,6 +53,8 @@
 		return fmt.Errorf("failed to generate signature salt: %v", err)
 	}
 	signatureData := append(block.Hash[:], salt...)
+
+	//*validatorKey
 	signature := (*validatorKey).Sign(signatureData)
 
 	// Assign the signature object directly since it implements crypto.Signature
@@ -88,32 +75,24 @@
 	defer os.RemoveAll(tempDir)
 
 	// Use predefined genesis account
-	genesisAddress := "tl11d26lhajjmg2xw95u66xathy7sge36t83zyfvwq"
+	privKey, err := crypto.NewPrivateKey()
+	require.NoError(t, err, "Failed to generate private key")
+	pubKey := privKey.PublicKey()
+	genesisAddress, err := privKey.PublicKey().Address()
+	require.NoError(t, err, "Failed to get genesis address")
 
 	// Initialize blockchain
 	blockchain, _, err := chain.NewBlockchainWithConfig(&chain.BlockchainConfig{
 		DataDir:           tempDir,
 		AESKey:            []byte("test-key"),
-		GenesisAccount:    genesisAddress,
+		GenesisAccount:    privKey,
 		TestMode:          true,
 		DisableBackground: true,
 	})
 	require.NoError(t, err, "Failed to create blockchain")
 
-	// Generate MLDSA key pair
-	publicKey, privateKey, err := mldsa.GenerateKey(nil)
-	require.NoError(t, err, "Failed to generate MLDSA key pair")
-
-	wrappedPublicKey := mldsa44.NewPublicKey(*publicKey) // Assuming you have a NewPublicKey constructor
-
-	err = blockchain.Database.InsertOrUpdateMLDSAPublicKey(genesisAddress, wrappedPublicKey)
+	err = blockchain.Database.SavePublicKey(pubKey)
 	require.NoError(t, err, "Failed to store MLDSA public key")
-
-	// Convert the Circl MLDSA private key to your custom type
-	wrappedPrivateKey := mldsa44.NewPrivateKey(*privateKey)
-
-	err = blockchain.ValidatorKeys.StoreKey(genesisAddress, wrappedPrivateKey)
-	require.NoError(t, err, "Failed to store MLDSA private key")
 
 	// Get genesis transaction
 	blockchain.Mu.RLock()
@@ -163,19 +142,19 @@
 				tx := &thrylos.Transaction{
 					Id:        fmt.Sprintf("test-tx-%d", i),
 					Timestamp: time.Now().Unix(),
-					Sender:    genesisAddress,
+					Sender:    genesisAddress.String(),
 					Gasfee:    gasAmount,
 					Inputs: []*thrylos.UTXO{
 						{
 							TransactionId: genesisTx.ID,
 							Index:         int32(i),
-							OwnerAddress:  genesisAddress,
+							OwnerAddress:  genesisAddress.String(),
 							Amount:        inputAmount,
 						},
 					},
 					Outputs: []*thrylos.UTXO{
 						{
-							OwnerAddress: genesisAddress,
+							OwnerAddress: genesisAddress.String(),
 							Amount:       outputAmount,
 							Index:        0,
 						},
@@ -196,20 +175,18 @@
 						output.Amount))...)
 				}
 
-				signature, err := privateKey.Sign(rand.Reader, signData, crypto.Hash(0))
+				signature := privKey.Sign(signData)
 				require.NoError(t, err, "Failed to sign transaction")
-				tx.Signature = signature
+				tx.Signature = signature.Bytes()
 
 				// Create and sign block
 				blockStart := time.Now()
 
-				// Convert the Circl private key to your custom type
-				wrappedPrivateKey := mldsa44.NewPrivateKey(*privateKey)
-
 				// Convert hash.Hash to []byte
 				prevHashBytes := prevHash.Bytes() // Assuming Hash type has a Bytes() method
 
-				err = createAndSignBlock(t, blockchain, []*thrylos.Transaction{tx}, genesisAddress, wrappedPrivateKey, prevHashBytes)
+				//b:= (blockchain).(*shared.Blockchain)
+				err = createAndSignBlock(t, blockchain.Blockchain, []*thrylos.Transaction{tx}, &privKey, prevHashBytes)
 				require.NoError(t, err, fmt.Sprintf("Failed to create block %d", i))
 				blockTime := time.Since(blockStart)
 
@@ -300,7 +277,7 @@
 	require.True(t, exists, "Failed to get sender's private key")
 
 	// Sign using the correct method signature
-	signature := mldsaPrivKey.Sign(signData)
+	signature := (*mldsaPrivKey).Sign(signData)
 	require.NotNil(t, signature, "Failed to sign transaction")
 
 	tx.Signature = signature.Bytes() // Using the Bytes() method to get the raw signature
