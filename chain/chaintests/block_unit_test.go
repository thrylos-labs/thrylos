--- conflicted
+++ resolved
@@ -1,36 +1,4 @@
 package chaintests
-
-<<<<<<< HEAD
-import (
-	"fmt"
-	"testing"
-	"time"
-
-	"github.com/stretchr/testify/require"
-	thrylos "github.com/thrylos-labs/thrylos"
-)
-=======
-// import (
-// 	"crypto"
-// 	"crypto/rand"
-// 	"fmt"
-// 	"hash/fnv"
-// 	"os"
-// 	"runtime"
-// 	"sync"
-// 	"testing"
-// 	"time"
-
-// 	"github.com/cloudflare/circl/sign/mldsa/mldsa44"
-
-// 	"github.com/stretchr/testify/require"
-// 	thrylos "github.com/thrylos-labs/thrylos"
-// 	"github.com/thrylos-labs/thrylos/chain"
-// 	"github.com/thrylos-labs/thrylos/consensus/processor"
-// 	"github.com/thrylos-labs/thrylos/node"
-// 	"github.com/thrylos-labs/thrylos/state"
-// )
->>>>>>> c5713f2e
 
 // func TestNewBlockchain1(t *testing.T) {
 // 	// Use a predefined valid Bech32 address for genesis
@@ -55,11 +23,7 @@
 // 	require.Greater(t, len(blockchain.ActiveValidators), 0, "Should have active validators")
 // }
 
-<<<<<<< HEAD
 // Helper function to handle block creation and signing
-=======
-// // Helper function to handle block creation and signing
->>>>>>> c5713f2e
 // func createAndSignBlock(t *testing.T, blockchain *chain.Blockchain, txs []*thrylos.Transaction, validator string, validatorKey *mldsa44.PrivateKey, prevHash []byte) error {
 // 	// Create block
 // 	block := &chain.Block{
@@ -265,11 +229,7 @@
 // 	}
 // }
 
-<<<<<<< HEAD
 // Helper function to generate address for specific shard
-=======
-// // Helper function to generate address for specific shard
->>>>>>> c5713f2e
 // func generateAddressForShard(shardID int, nonce int, numShards int) string {
 // 	// Use shardID instead of batch calculation
 // 	// Ensures addresses match partition ranges
@@ -325,51 +285,6 @@
 // 	return tx
 // }
 
-<<<<<<< HEAD
-// Helper function to create signature data
-func createSignatureData(tx *thrylos.Transaction) []byte {
-	signData := []byte(fmt.Sprintf("%s%d%s%d",
-		tx.Id, tx.Timestamp, tx.Sender, tx.Gasfee))
-
-	for _, input := range tx.Inputs {
-		signData = append(signData, []byte(fmt.Sprintf("%s%d%s%d",
-			input.TransactionId, input.Index,
-			input.OwnerAddress, input.Amount))...)
-	}
-
-	for _, output := range tx.Outputs {
-		signData = append(signData, []byte(fmt.Sprintf("%s%d%d",
-			output.OwnerAddress, output.Index,
-			output.Amount))...)
-	}
-
-	return signData
-}
-
-// Define the metrics struct
-type ShardMetrics struct {
-	accesses int64
-	modifies int64
-}
-
-type ShardMetricsData struct {
-	AccessCount  int64
-	ModifyCount  int64
-	TotalTxCount int64
-	AvgLatency   time.Duration
-	LoadFactor   float64
-}
-
-func getScalingAction(needsSplit, needsMerge bool) string {
-	if needsSplit {
-		return "Split"
-	}
-	if needsMerge {
-		return "Merge"
-	}
-	return "None"
-}
-=======
 // // Helper function to create signature data
 // func createSignatureData(tx *thrylos.Transaction) []byte {
 // 	signData := []byte(fmt.Sprintf("%s%d%s%d",
@@ -413,7 +328,6 @@
 // 	}
 // 	return "None"
 // }
->>>>>>> c5713f2e
 
 // func TestRealisticBlockTimeToFinalityWithShardingAndBatching(t *testing.T) {
 // 	// Create test directory
@@ -745,70 +659,6 @@
 // 	}
 // }
 
-<<<<<<< HEAD
-// Helper function to calculate and log metrics
-func calculateAndLogMetrics(t *testing.T, testName string, blockTimes, batchTimes []time.Duration,
-	shardMetrics map[int]struct{ accesses, modifies int64 }, startTime time.Time,
-	txsPerBlock int, expectedBlockTime, expectedMaxTime time.Duration) {
-
-	var totalBlockTime, maxBlockTime time.Duration
-	var minBlockTime = time.Hour
-	var totalBatchTime, maxBatchTime time.Duration
-	var minBatchTime = time.Hour
-
-	// Calculate block timing metrics
-	for _, bt := range blockTimes {
-		totalBlockTime += bt
-		if bt > maxBlockTime {
-			maxBlockTime = bt
-		}
-		if bt < minBlockTime {
-			minBlockTime = bt
-		}
-	}
-
-	// Calculate batch timing metrics
-	for _, bt := range batchTimes {
-		totalBatchTime += bt
-		if bt > maxBatchTime {
-			maxBatchTime = bt
-		}
-		if bt < minBatchTime {
-			minBatchTime = bt
-		}
-	}
-
-	avgBlockTime := totalBlockTime / time.Duration(len(blockTimes))
-	avgBatchTime := totalBatchTime / time.Duration(len(batchTimes))
-	totalTime := time.Since(startTime)
-
-	// Log comprehensive metrics
-	t.Logf("\nDetailed metrics for %s:", testName)
-	t.Logf("Average block time: %v", avgBlockTime)
-	t.Logf("Minimum block time: %v", minBlockTime)
-	t.Logf("Maximum block time: %v", maxBlockTime)
-	t.Logf("Average batch time: %v", avgBatchTime)
-	t.Logf("Minimum batch time: %v", minBatchTime)
-	t.Logf("Maximum batch time: %v", maxBatchTime)
-	t.Logf("Total processing time: %v", totalTime)
-	t.Logf("Transactions processed: %d", len(blockTimes)*txsPerBlock)
-	t.Logf("Average TPS: %.2f", float64(len(blockTimes)*txsPerBlock)/totalTime.Seconds())
-	t.Logf("Effective batch TPS: %.2f", float64(txsPerBlock)/avgBatchTime.Seconds())
-
-	// Log shard-specific metrics
-	t.Logf("\nShard metrics:")
-	for shardID, metrics := range shardMetrics {
-		t.Logf("Shard %d - Accesses: %d, Modifications: %d",
-			shardID, metrics.accesses, metrics.modifies)
-	}
-
-	// Verify expectations
-	require.Less(t, avgBlockTime, 2*expectedBlockTime,
-		"Average block time exceeds twice the target block time")
-	require.Less(t, totalTime, expectedMaxTime,
-		"Total processing time exceeds maximum allowed time")
-}
-=======
 // // Helper function to calculate and log metrics
 // func calculateAndLogMetrics(t *testing.T, testName string, blockTimes, batchTimes []time.Duration,
 // 	shardMetrics map[int]struct{ accesses, modifies int64 }, startTime time.Time,
@@ -870,5 +720,4 @@
 // 		"Average block time exceeds twice the target block time")
 // 	require.Less(t, totalTime, expectedMaxTime,
 // 		"Total processing time exceeds maximum allowed time")
-// }
->>>>>>> c5713f2e
+// }