package chain

<<<<<<< HEAD
import (
	"bytes"
	"strings"

	"crypto/aes"
	"crypto/cipher"
	"crypto/rand"
	"crypto/sha256"
	"database/sql"
	"encoding/base64"
	"encoding/gob"
	"encoding/hex"
	"encoding/json"
	"errors"
	"fmt"
	"log"
	"math/big"
	"sort"
	"sync"
	"time"

	"github.com/thrylos-labs/thrylos/consensus/validators"
	"github.com/thrylos-labs/thrylos/network"

	"github.com/thrylos-labs/thrylos/shared"

	"github.com/btcsuite/btcutil/bech32"
	"github.com/cloudflare/circl/sign/mldsa/mldsa44"
	"github.com/shopspring/decimal"
	thrylos "github.com/thrylos-labs/thrylos"
	"github.com/thrylos-labs/thrylos/config"
	"github.com/thrylos-labs/thrylos/consensus"
	"github.com/thrylos-labs/thrylos/state"
	"github.com/thrylos-labs/thrylos/utils"
	"golang.org/x/crypto/scrypt"
	// other necessary imports
)

// Blockchain represents the entire blockchain structure, encapsulating all blocks, stakeholders,
// and transactions within the network. It serves as the central ledger of the system, tracking
// the state of the blockchain, including ownership of assets through UTXOs (Unspent Transaction Outputs),
// and the resolution of forks, ensuring the integrity and continuity of the chain.
type Blockchain struct {
	// Blocks holds the sequence of blocks that constitute the blockchain. Each block contains
	// a set of transactions and is linked to the previous block, forming the chain.
	Blocks []*Block

	// Genesis points to the first block in the blockchain, known as the Genesis block. This block
	// is the foundation of the blockchain, with no preceding block.
	Genesis *Block

	// Adding transactions to the pending transactions pool
	PendingTransactions []*thrylos.Transaction

	// Stakeholders maps validator addresses to their respective stakes in the network. This is
	// used in proof-of-stake (PoS) consensus mechanisms to determine validators' rights to create
	// new blocks based on the size of their stake
	Stakeholders map[string]int64 // Maps validator addresses to their respective stakes

	// UTXOs tracks unspent transaction outputs, which represent the current state of ownership
	// of the blockchain's assets. It is a key component in preventing double spending.
	UTXOs map[string][]*thrylos.UTXO

	// Forks captures any divergences in the blockchain, where two or more blocks are found to
	// have the same predecessor. Forks are resolved through mechanisms that ensure consensus
	// on a single chain.
	Forks []*Fork

	// Mu provides concurrency control to ensure that operations on the blockchain are thread-safe,
	// preventing race conditions and ensuring data integrity.
	Mu sync.RWMutex

	// lastTimestamp records the timestamp of the last added block. This is used to ensure that
	// blocks are added in chronological order, preserving the integrity of the blockchain's timeline.
	lastTimestamp int64

	// SmartContracts lists all smart contracts deployed on the blockchain. Smart contracts are
	// self-executing contracts with the terms of the agreement directly written into code
	// SmartContracts []SmartContract // New field for storing smart contracts

	// Database provides an abstraction over the underlying database technology used to persist
	// blockchain data, facilitating operations like adding blocks and retrieving blockchain state
	Database shared.BlockchainDBInterface // Updated the type to interface

	PublicKeyMap map[string]*mldsa44.PublicKey // To store public keys

	GenesisAccount string // Add this to store the genesis account address

	ConsensusManager *consensus.ConsensusManager

	ActiveValidators []string

	MinStakeForValidator *big.Int

	OnNewBlock func(*Block) // Callback function for when a new block is added

	ValidatorKeys          *validators.ValidatorKeyStore
	TestMode               bool
	OnTransactionProcessed func(*thrylos.Transaction)
	OnBalanceUpdate        func(address string, balance int64)

	StateManager *state.StateManager

	StateNetwork shared.NetworkInterface
	// StakingService *staking.StakingService

	TransactionPropagator *network.TransactionPropagator
}

// NewTransaction creates a new transaction
type Stakeholder struct {
	Address string
	Stake   int
}

// Fork structure representing a fork in the blockchain
type Fork struct {
	Index  int
	Blocks []*Block
}

type BlockchainConfig struct {
	DataDir           string
	AESKey            []byte
	GenesisAccount    string
	TestMode          bool
	DisableBackground bool
	StateManager      *state.StateManager
}

const (
	keyLen    = 32 // AES-256
	nonceSize = 12
	saltSize  = 32
)

var ErrInvalidKeySize = errors.New("invalid key size")

func deriveKey(password []byte, salt []byte) ([]byte, error) {
	return scrypt.Key(password, salt, 32768, 8, 1, keyLen)
}

func encryptPrivateKey(privKey *mldsa44.PrivateKey) ([]byte, error) {
	// Convert ML-DSA44 private key to bytes
	privKeyBytes, err := privKey.MarshalBinary()
	if err != nil {
		return nil, fmt.Errorf("failed to marshal private key: %v", err)
	}

	salt := make([]byte, saltSize)
	if _, err := rand.Read(salt); err != nil {
		return nil, err
	}

	block, err := aes.NewCipher(salt)
	if err != nil {
		return nil, err
	}

	gcm, err := cipher.NewGCM(block)
	if err != nil {
		return nil, err
	}

	nonce := make([]byte, gcm.NonceSize())
	if _, err := rand.Read(nonce); err != nil {
		return nil, err
	}

	ciphertext := gcm.Seal(nil, nonce, privKeyBytes, nil)
	return append(append(salt, nonce...), ciphertext...), nil
}

func decryptPrivateKey(encryptedKey []byte) (*mldsa44.PrivateKey, error) {
	if len(encryptedKey) < saltSize+nonceSize+1 {
		return nil, ErrInvalidKeySize
	}

	salt := encryptedKey[:saltSize]
	nonce := encryptedKey[saltSize : saltSize+nonceSize]
	ciphertext := encryptedKey[saltSize+nonceSize:]

	block, err := aes.NewCipher(salt)
	if err != nil {
		return nil, err
	}

	gcm, err := cipher.NewGCM(block)
	if err != nil {
		return nil, err
	}

	plaintext, err := gcm.Open(nil, nonce, ciphertext, nil)
	if err != nil {
		return nil, err
	}

	// Convert bytes back to ML-DSA44 private key
	var privKey mldsa44.PrivateKey
	err = privKey.UnmarshalBinary(plaintext)
	if err != nil {
		return nil, fmt.Errorf("failed to unmarshal private key: %v", err)
	}

	return &privKey, nil
}

// GetMinStakeForValidator returns the current minimum stake required for a validator
func (bc *Blockchain) GetMinStakeForValidator() *big.Int {
	bc.Mu.RLock()
	defer bc.Mu.RUnlock()
	return new(big.Int).Set(bc.MinStakeForValidator) // Return a copy to prevent modification
}

// You might also want to add a setter method if you need to update this value dynamically
func (bc *Blockchain) SetMinStakeForValidator(newMinStake *big.Int) {
	bc.Mu.Lock()
	defer bc.Mu.Unlock()
	bc.MinStakeForValidator = new(big.Int).Set(newMinStake)
}

func ConvertToBech32Address(address string) (string, error) {
	// Check if the address is already in Bech32 format
	if strings.HasPrefix(address, "tl1") {
		return address, nil
	}

	// Try to decode the address as hexadecimal
	addressBytes, err := hex.DecodeString(address)
	if err == nil {
		// Take the first 20 bytes (40 characters of the hex string)
		// This is similar to how Ethereum addresses are derived from public keys
		if len(addressBytes) > 20 {
			addressBytes = addressBytes[:20]
		}

		// Convert to 5-bit groups for Bech32 encoding
		converted, err := bech32.ConvertBits(addressBytes, 8, 5, true)
		if err != nil {
			return "", fmt.Errorf("failed to convert bits: %v", err)
		}

		// Encode to Bech32
		bech32Address, err := bech32.Encode("tl1", converted)
		if err != nil {
			return "", fmt.Errorf("failed to encode address to Bech32: %v", err)
		}

		return bech32Address, nil
	}

	// If the address is not in hexadecimal format, try to use it directly
	return address, nil
}

// NewBlockchain initializes and returns a new instance of a Blockchain. It sets up the necessary
// infrastructure, including the genesis block and the database connection for persisting the blockchain state.
=======
// import (
// 	"bytes"
// 	"os"
// 	"os/signal"
// 	"strings"
// 	"syscall"

// 	"crypto/aes"
// 	"crypto/cipher"
// 	"crypto/rand"
// 	"crypto/sha256"
// 	"database/sql"
// 	"encoding/base64"
// 	"encoding/gob"
// 	"encoding/hex"
// 	"encoding/json"
// 	"errors"
// 	"fmt"
// 	"log"
// 	"math/big"
// 	"sort"
// 	"strconv"
// 	"sync"
// 	"time"

// 	"github.com/cloudflare/circl/sign/mldsa/mldsa44"
// 	"github.com/shopspring/decimal"
// 	"golang.org/x/crypto/scrypt"

// 	"github.com/btcsuite/btcd/btcutil/bech32"
// 	thrylos "github.com/thrylos-labs/thrylos"
// 	"github.com/thrylos-labs/thrylos/core/config"
// 	"github.com/thrylos-labs/thrylos/core/consensus"
// 	"github.com/thrylos-labs/thrylos/core/consensus/selection"
// 	"github.com/thrylos-labs/thrylos/core/consensus/validators"
// 	"github.com/thrylos-labs/thrylos/core/node"
// 	utils "github.com/thrylos-labs/thrylos/core/utlils"
// 	"github.com/thrylos-labs/thrylos/database"
// 	"github.com/thrylos-labs/thrylos/shared"
// 	"github.com/thrylos-labs/thrylos/state"
// 	// other necessary imports
// )

// // Blockchain represents the entire blockchain structure, encapsulating all blocks, stakeholders,
// // and transactions within the network. It serves as the central ledger of the system, tracking
// // the state of the blockchain, including ownership of assets through UTXOs (Unspent Transaction Outputs),
// // and the resolution of forks, ensuring the integrity and continuity of the chain.
// type Blockchain struct {
// 	// Blocks holds the sequence of blocks that constitute the blockchain. Each block contains
// 	// a set of transactions and is linked to the previous block, forming the chain.
// 	Blocks []*Block

// 	// Genesis points to the first block in the blockchain, known as the Genesis block. This block
// 	// is the foundation of the blockchain, with no preceding block.
// 	Genesis *Block

// 	// Adding transactions to the pending transactions pool
// 	PendingTransactions []*thrylos.Transaction

// 	// Stakeholders maps validator addresses to their respective stakes in the network. This is
// 	// used in proof-of-stake (PoS) consensus mechanisms to determine validators' rights to create
// 	// new blocks based on the size of their stake
// 	Stakeholders map[string]int64 // Maps validator addresses to their respective stakes

// 	// UTXOs tracks unspent transaction outputs, which represent the current state of ownership
// 	// of the blockchain's assets. It is a key component in preventing double spending.
// 	UTXOs map[string][]*thrylos.UTXO

// 	// Forks captures any divergences in the blockchain, where two or more blocks are found to
// 	// have the same predecessor. Forks are resolved through mechanisms that ensure consensus
// 	// on a single chain.
// 	Forks []*Fork

// 	// Mu provides concurrency control to ensure that operations on the blockchain are thread-safe,
// 	// preventing race conditions and ensuring data integrity.
// 	Mu sync.RWMutex

// 	// lastTimestamp records the timestamp of the last added block. This is used to ensure that
// 	// blocks are added in chronological order, preserving the integrity of the blockchain's timeline.
// 	lastTimestamp int64

// 	// SmartContracts lists all smart contracts deployed on the blockchain. Smart contracts are
// 	// self-executing contracts with the terms of the agreement directly written into code
// 	// SmartContracts []SmartContract // New field for storing smart contracts

// 	// Database provides an abstraction over the underlying database technology used to persist
// 	// blockchain data, facilitating operations like adding blocks and retrieving blockchain state
// 	Database shared.BlockchainDBInterface // Updated the type to interface

// 	PublicKeyMap map[string]*mldsa44.PublicKey // To store public keys

// 	GenesisAccount string // Add this to store the genesis account address

// 	ConsensusManager *ConsensusManager

// 	ActiveValidators []string

// 	MinStakeForValidator *big.Int

// 	OnNewBlock func(*Block) // Callback function for when a new block is added

// 	ValidatorKeys          *ValidatorKeyStore
// 	TestMode               bool
// 	OnTransactionProcessed func(*thrylos.Transaction)
// 	OnBalanceUpdate        func(address string, balance int64)

// 	StateManager *state.StateManager

// 	StateNetwork   shared.NetworkInterface
// 	StakingService *StakingService

// 	TransactionPropagator *TransactionPropagator
// }

// // NewTransaction creates a new transaction
// type Stakeholder struct {
// 	Address string
// 	Stake   int
// }

// // Fork structure representing a fork in the blockchain
// type Fork struct {
// 	Index  int
// 	Blocks []*Block
// }

// type BlockchainConfig struct {
// 	DataDir           string
// 	AESKey            []byte
// 	GenesisAccount    string
// 	TestMode          bool
// 	DisableBackground bool
// 	StateManager      *state.StateManager
// }

// const (
// 	keyLen    = 32 // AES-256
// 	nonceSize = 12
// 	saltSize  = 32
// )

// var ErrInvalidKeySize = errors.New("invalid key size")

// func deriveKey(password []byte, salt []byte) ([]byte, error) {
// 	return scrypt.Key(password, salt, 32768, 8, 1, keyLen)
// }

// func encryptPrivateKey(privKey *mldsa44.PrivateKey) ([]byte, error) {
// 	// Convert ML-DSA44 private key to bytes
// 	privKeyBytes, err := privKey.MarshalBinary()
// 	if err != nil {
// 		return nil, fmt.Errorf("failed to marshal private key: %v", err)
// 	}

// 	salt := make([]byte, saltSize)
// 	if _, err := rand.Read(salt); err != nil {
// 		return nil, err
// 	}

// 	block, err := aes.NewCipher(salt)
// 	if err != nil {
// 		return nil, err
// 	}

// 	gcm, err := cipher.NewGCM(block)
// 	if err != nil {
// 		return nil, err
// 	}

// 	nonce := make([]byte, gcm.NonceSize())
// 	if _, err := rand.Read(nonce); err != nil {
// 		return nil, err
// 	}

// 	ciphertext := gcm.Seal(nil, nonce, privKeyBytes, nil)
// 	return append(append(salt, nonce...), ciphertext...), nil
// }

// func decryptPrivateKey(encryptedKey []byte) (*mldsa44.PrivateKey, error) {
// 	if len(encryptedKey) < saltSize+nonceSize+1 {
// 		return nil, ErrInvalidKeySize
// 	}

// 	salt := encryptedKey[:saltSize]
// 	nonce := encryptedKey[saltSize : saltSize+nonceSize]
// 	ciphertext := encryptedKey[saltSize+nonceSize:]

// 	block, err := aes.NewCipher(salt)
// 	if err != nil {
// 		return nil, err
// 	}

// 	gcm, err := cipher.NewGCM(block)
// 	if err != nil {
// 		return nil, err
// 	}

// 	plaintext, err := gcm.Open(nil, nonce, ciphertext, nil)
// 	if err != nil {
// 		return nil, err
// 	}

// 	// Convert bytes back to ML-DSA44 private key
// 	var privKey mldsa44.PrivateKey
// 	err = privKey.UnmarshalBinary(plaintext)
// 	if err != nil {
// 		return nil, fmt.Errorf("failed to unmarshal private key: %v", err)
// 	}

// 	return &privKey, nil
// }

// // GetMinStakeForValidator returns the current minimum stake required for a validator
// func (bc *Blockchain) GetMinStakeForValidator() *big.Int {
// 	bc.Mu.RLock()
// 	defer bc.Mu.RUnlock()
// 	return new(big.Int).Set(bc.MinStakeForValidator) // Return a copy to prevent modification
// }

// // You might also want to add a setter method if you need to update this value dynamically
// func (bc *Blockchain) SetMinStakeForValidator(newMinStake *big.Int) {
// 	bc.Mu.Lock()
// 	defer bc.Mu.Unlock()
// 	bc.MinStakeForValidator = new(big.Int).Set(newMinStake)
// }

// func ConvertToBech32Address(address string) (string, error) {
// 	// Check if the address is already in Bech32 format
// 	if strings.HasPrefix(address, "tl1") {
// 		return address, nil
// 	}

// 	// Try to decode the address as hexadecimal
// 	addressBytes, err := hex.DecodeString(address)
// 	if err == nil {
// 		// Take the first 20 bytes (40 characters of the hex string)
// 		// This is similar to how Ethereum addresses are derived from public keys
// 		if len(addressBytes) > 20 {
// 			addressBytes = addressBytes[:20]
// 		}

// 		// Convert to 5-bit groups for Bech32 encoding
// 		converted, err := bech32.ConvertBits(addressBytes, 8, 5, true)
// 		if err != nil {
// 			return "", fmt.Errorf("failed to convert bits: %v", err)
// 		}

// 		// Encode to Bech32
// 		bech32Address, err := bech32.Encode("tl1", converted)
// 		if err != nil {
// 			return "", fmt.Errorf("failed to encode address to Bech32: %v", err)
// 		}

// 		return bech32Address, nil
// 	}

// 	// If the address is not in hexadecimal format, try to use it directly
// 	return address, nil
// }

// // NewBlockchain initializes and returns a new instance of a Blockchain. It sets up the necessary
// // infrastructure, including the genesis block and the database connection for persisting the blockchain state.
>>>>>>> c5713f2e
// func NewBlockchainWithConfig(config *BlockchainConfig) (*Blockchain, shared.BlockchainDBInterface, error) {
// 	// Initialize the database
// 	db, err := database.InitializeDatabase(config.DataDir)
// 	if err != nil {
// 		return nil, nil, fmt.Errorf("failed to initialize the blockchain database: %v", err)
// 	}
// 	bdb := database.NewBlockchainDB(db, config.AESKey)
// 	log.Println("BlockchainDB created")

// 	// Create the genesis block
// 	genesis := NewGenesisBlock()
// 	log.Println("Genesis block created")

// 	// Initialize the map for public keys
// 	publicKeyMap := make(map[string]*mldsa44.PublicKey)

// 	// Initialize Stakeholders map with the genesis account
<<<<<<< HEAD
// 	totalSupplyNano := utils.ThrylosToNano()
=======
// 	totalSupplyNano := utils.ThrylosToNano(InitialTotalSupply)
>>>>>>> c5713f2e

// 	log.Printf("Initializing genesis account with total supply: %.2f THR", utils.NanoToThrylos(totalSupplyNano))

// 	// Convert the genesis account address to Bech32 format
// 	bech32GenesisAccount, err := ConvertToBech32Address(config.GenesisAccount)
// 	if err != nil {
// 		return nil, nil, fmt.Errorf("failed to convert genesis account to Bech32: %v", err)
// 	}

// 	// Use bech32GenesisAccount instead of genesisAccount from here on
// 	stakeholdersMap := make(map[string]int64)
// 	stakeholdersMap[bech32GenesisAccount] = totalSupplyNano // Genesis holds total supply including staking reserve

// 	log.Printf("Initializing genesis account: %s", config.GenesisAccount)

// 	// Generate a new key pair for the genesis account
// 	log.Println("Generating key pair for genesis account")
// 	genesisPublicKey, genesisPrivateKey, err := mldsa44.GenerateKey(nil)
// 	if err != nil {
// 		return nil, nil, fmt.Errorf("failed to generate genesis account key pair: %v", err)
// 	}
// 	log.Println("Genesis account key pair generated successfully")

// 	log.Println("Storing public key for genesis account")
// 	err = bdb.StoreValidatorMLDSAPublicKey(bech32GenesisAccount, genesisPublicKey)
// 	if err != nil {
// 		return nil, nil, fmt.Errorf("failed to store genesis account public key: %v", err)
// 	}
// 	log.Println("Genesis account public key stored successfully")

// 	// Create genesis transaction
// 	// Create genesis transaction
// 	genesisTx := &thrylos.Transaction{
// 		Id:        "genesis_tx_" + bech32GenesisAccount,
// 		Timestamp: time.Now().Unix(),
// 		Outputs: []*thrylos.UTXO{{
// 			OwnerAddress: config.GenesisAccount,
// 			Amount:       totalSupplyNano,
// 		}},
// 		Signature:       []byte("genesis_signature"), // Keep as is since it's genesis
// 		SenderPublicKey: nil,                         // No need for genesis
// 	}

// 	// Initialize UTXO map with the genesis transaction
// 	utxoMap := make(map[string][]*thrylos.UTXO)
// 	utxoKey := fmt.Sprintf("%s:%d", genesisTx.Id, 0)
// 	utxoMap[utxoKey] = []*thrylos.UTXO{genesisTx.Outputs[0]}

// 	genesis.Transactions = []*thrylos.Transaction{genesisTx}

// 	stateNetwork := shared.NewDefaultNetwork()
// 	stateManager := state.NewStateManager(stateNetwork, 4)

// 	blockchain := &Blockchain{
// 		Blocks:              []*Block{genesis},
// 		Genesis:             genesis,
// 		Stakeholders:        stakeholdersMap,
// 		Database:            bdb,
// 		PublicKeyMap:        publicKeyMap,
// 		UTXOs:               utxoMap,
// 		Forks:               make([]*Fork, 0),
// 		GenesisAccount:      bech32GenesisAccount,
// 		PendingTransactions: make([]*thrylos.Transaction, 0),
// 		ActiveValidators:    make([]string, 0),
// 		StateNetwork:        stateNetwork,
// 		ValidatorKeys:       validators.NewValidatorKeyStore(),
// 		TestMode:            config.TestMode,
// 		StateManager:        stateManager,
// 	}

// 	// Now store the private key for the genesis account
// 	log.Println("Storing private key for genesis account")
// 	blockchain.ValidatorKeys.StoreKey(bech32GenesisAccount, genesisPrivateKey)

// 	// Verify that the key was stored correctly
// 	// Verify that the key was stored correctly
// 	storedKey, exists := blockchain.ValidatorKeys.GetKey(bech32GenesisAccount)
// 	if !exists {
// 		return nil, nil, fmt.Errorf("failed to store genesis account private key: key not found after storage")
// 	}

// 	// Marshal both keys to bytes for comparison
// 	storedKeyBytes, err := storedKey.MarshalBinary()
// 	if err != nil {
// 		return nil, nil, fmt.Errorf("failed to marshal stored private key: %v", err)
// 	}

// 	genesisPrivateKeyBytes, err := genesisPrivateKey.MarshalBinary()
// 	if err != nil {
// 		return nil, nil, fmt.Errorf("failed to marshal genesis private key: %v", err)
// 	}

// 	// Compare the marshaled bytes
// 	if !bytes.Equal(storedKeyBytes, genesisPrivateKeyBytes) {
// 		return nil, nil, fmt.Errorf("failed to store genesis account private key: stored key does not match original")
// 	}
// 	log.Println("Genesis account private key stored and verified successfully")

// 	// Add the genesis public key to the publicKeyMap
// 	blockchain.PublicKeyMap[bech32GenesisAccount] = genesisPublicKey
// 	log.Println("Genesis account public key added to publicKeyMap")

// 	// When logging the genesis account
// 	log.Printf("Genesis account %s initialized with total supply: %d", bech32GenesisAccount, totalSupplyNano)

// 	// Set the minimum stake for validators
// 	//FIXME: we need to harmonise the minimum stake amount in one service
// 	blockchain.MinStakeForValidator = big.NewInt(staking.MinimumStakeAmount)

// 	// Initialize ConsensusManager which provides sufficient consensus management
// 	blockchain.ConsensusManager = consensus.NewConsensusManager(blockchain)

// 	log.Println("Generating and storing validator keys")
// 	validatorAddresses, err := blockchain.GenerateAndStoreValidatorKeys(2)
// 	if err != nil {
// 		log.Printf("Warning: Failed to generate validator keys: %v", err)
// 		return nil, nil, fmt.Errorf("failed to generate validator keys: %v", err)
// 	}
// 	log.Println("Validator keys generated and stored")

// 	// Add generated validators to ActiveValidators list
// 	blockchain.ActiveValidators = append(blockchain.ActiveValidators, validatorAddresses...)
// 	log.Printf("Added %d validators to ActiveValidators list", len(validatorAddresses))

// 	// Add genesis account as a validator if it's not already included
// 	if !contains(blockchain.ActiveValidators, bech32GenesisAccount) {
// 		blockchain.ActiveValidators = append(blockchain.ActiveValidators, bech32GenesisAccount)
// 		log.Printf("Added genesis account to ActiveValidators list")
// 	}

// 	log.Printf("Total ActiveValidators: %d", len(blockchain.ActiveValidators))

// 	// Add this check
// 	log.Println("Verifying stored validator keys")
// 	keys, err := bdb.GetAllValidatorPublicKeys()
// 	if err != nil {
// 		log.Printf("Failed to retrieve all validator public keys: %v", err)
// 		return nil, nil, fmt.Errorf("failed to verify stored validator keys: %v", err)
// 	}
// 	log.Printf("Retrieved %d validator public keys", len(keys))

// 	log.Println("Loading all validator public keys")
// 	err = blockchain.LoadAllValidatorPublicKeys()
// 	if err != nil {
// 		log.Printf("Warning: Failed to load all validator public keys: %v", err)
// 	}
// 	log.Println("Validator public keys loaded")

// 	log.Println("Checking validator key consistency")
// 	blockchain.CheckValidatorKeyConsistency()
// 	log.Println("Validator key consistency check completed")

// 	// Start periodic validator update in a separate goroutine
// 	go func() {
// 		log.Println("Starting periodic validator update")
// 		blockchain.StartPeriodicValidatorUpdate(15 * time.Minute)
// 	}()

// 	// Serialize and store the genesis block
// 	var buf bytes.Buffer
// 	encoder := gob.NewEncoder(&buf)
// 	if err := encoder.Encode(genesis); err != nil {
// 		return nil, nil, fmt.Errorf("failed to serialize genesis block: %v", err)
// 	}
// 	if err := bdb.InsertBlock(buf.Bytes(), 0); err != nil {
// 		return nil, nil, fmt.Errorf("failed to add genesis block to the database: %v", err)
// 	}

// 	log.Printf("Genesis account %s initialized with total supply: %d", config.GenesisAccount, totalSupplyNano)

// 	log.Println("NewBlockchain initialization completed successfully")

// 	// Add after state sync loop start and before return
// 	blockchain.StateManager.StartStateSyncLoop()
// 	log.Println("State synchronization loop started")

// 	// Add shutdown handler
// 	go func() {
// 		c := make(chan os.Signal, 1)
// 		signal.Notify(c, os.Interrupt, syscall.SIGTERM)
// 		<-c
// 		log.Println("Stopping state synchronization...")
// 		blockchain.StateManager.StopStateSyncLoop()
// 	}()

// 	// Initialize staking service with proper configuration
// 	log.Println("Initialize staking service...")
// 	blockchain.StakingService = NewStakingService(blockchain)

// 	log.Printf("Staking service initialized with:")
// 	log.Printf("- Minimum stake: %d THRYLOS", blockchain.StakingService.pool.MinStakeAmount/1e7)
// 	log.Printf("- Fixed yearly reward: 4.8M THRYLOS")
// 	log.Printf("- Current total supply: 120M THRYLOS")

// 	log.Println("Initializing transaction propagator...")
// 	blockchain.TransactionPropagator = NewTransactionPropagator(blockchain)
// 	log.Println("Transaction propagator initialized successfully")

// 	// Modify background process initialization based on DisableBackground flag
// 	if !config.DisableBackground {
// 		go func() {
// 			log.Println("Starting daily staking reward distribution process")
// 			for {
// 				if err := blockchain.StakingService.DistributeRewards(); err != nil {
// 					log.Printf("Error distributing staking rewards: %v", err)
// 				}
// 				// Sleep for 1 hour instead of 1 minute since we only need to check daily
// 				// This reduces unnecessary checks while ensuring we don't miss the 24-hour mark
// 				time.Sleep(time.Hour)
// 			}
// 		}()

// 		// Start periodic validator update in a separate goroutine
// 		go func() {
// 			log.Println("Starting periodic validator update")
// 			blockchain.StartPeriodicValidatorUpdate(15 * time.Minute)
// 		}()

// 		// Start state synchronization loop
// 		blockchain.StateManager.StartStateSyncLoop()
// 		log.Println("State synchronization loop started")

// 		// Add shutdown handler
// 		go func() {
// 			c := make(chan os.Signal, 1)
// 			signal.Notify(c, os.Interrupt, syscall.SIGTERM)
// 			<-c
// 			log.Println("Stopping state synchronization...")
// 			blockchain.StateManager.StopStateSyncLoop()
// 		}()

// 		// Start block creation routine
// 		go func() {
// 			log.Println("Starting block creation process")
// 			ticker := time.NewTicker(10 * time.Second) // Or whatever interval is appropriate
// 			defer ticker.Stop()

// 			for {
// 				select {
// 				case <-ticker.C:
// 					// Check if there are pending transactions
// 					if len(blockchain.PendingTransactions) > 0 {
// 						block, err := blockchain.CreateNextBlock()
// 						if err != nil {
// 							log.Printf("Failed to create new block: %v", err)
// 							continue
// 						}
// 						log.Printf("Successfully created new block %d with %d transactions",
// 							block.Index, len(block.Transactions))

// 					}
// 				}
// 			}
// 		}()
// 	} else {
// 		// In test mode, log that background processes are disabled
// 		log.Println("Background processes disabled for testing")
// 	}

// 	log.Println("NewBlockchain initialization completed successfully")
// 	return blockchain, bdb, nil
// }

<<<<<<< HEAD
// FIXME: The total supply is not correct, it needs to be improved
func (bc *Blockchain) GetTotalSupply() int64 {
	totalSupply := int64(0)
	for _, balance := range bc.Stakeholders {
		totalSupply += balance
	}
	return totalSupply
}

func (bc *Blockchain) GetEffectiveInflationRate() float64 {
	currentTotalSupply := utils.NanoToThrylos(bc.GetTotalSupply())
	// Calculate effective rate (will decrease as total supply grows)
	effectiveRate := (utils.NanoToThrylos(config.AnnualStakeReward) / currentTotalSupply) * 100
	return effectiveRate
}

func contains(slice []string, item string) bool {
	for _, a := range slice {
		if a == item {
			return true
		}
	}
	return false
}

func (bc *Blockchain) getActiveNodeCount() int {
	// This is a placeholder. In a real implementation, you would track active nodes.
	// For now, we'll return a constant value.
	return 50
}

// Example usage function
=======
// // FIXME: The total supply is not correct, it needs to be improved
// func (bc *Blockchain) GetTotalSupply() int64 {
// 	totalSupply := int64(0)
// 	for _, balance := range bc.Stakeholders {
// 		totalSupply += balance
// 	}
// 	return totalSupply
// }

// func (bc *Blockchain) GetEffectiveInflationRate() float64 {
// 	currentTotalSupply := utils.NanoToThrylos(bc.GetTotalSupply())
// 	// Calculate effective rate (will decrease as total supply grows)
// 	effectiveRate := (utils.NanoToThrylos(config.AnnualStakeReward) / currentTotalSupply) * 100
// 	return effectiveRate
// }

// func contains(slice []string, item string) bool {
// 	for _, a := range slice {
// 		if a == item {
// 			return true
// 		}
// 	}
// 	return false
// }

// func (bc *Blockchain) getActiveNodeCount() int {
// 	// This is a placeholder. In a real implementation, you would track active nodes.
// 	// For now, we'll return a constant value.
// 	return 50
// }

// // Example usage function
>>>>>>> c5713f2e
// func (bc *Blockchain) CreateNextBlock(nodes ...*node.Node) (*Block, error) {
// 	var node *node.Node
// 	if len(nodes) > 0 {
// 		node = nodes[0]
// 	}

// 	selector := selection.NewValidatorSelector(bc, node)

// 	validator, err := selector.validator.SelectNextValidator()
// 	if err != nil {
// 		return nil, fmt.Errorf("failed to select validator: %v", err)
// 	}

// 	return bc.CreateBlockFromPendingTransactions(validator)
// }

<<<<<<< HEAD
func (bc *Blockchain) calculateAverageLatency() time.Duration {
	// This is a placeholder. In a real implementation, you would measure actual network latency.
	// For now, we'll return a constant value.
	return 200 * time.Millisecond
}

// FIXME: Does this need to started here?
func (bc *Blockchain) StartPeriodicValidatorUpdate(interval time.Duration) {
	ticker := time.NewTicker(interval)
	go func() {
		for range ticker.C {
			bc.UpdateActiveValidators(bc.ConsensusManager.GetActiveValidatorCount())
		}
	}()
}

// When reading or processing transactions that have been deserialized from Protobuf, you'll use ConvertProtoUTXOToShared to convert the Protobuf-generated UTXOs back into the format your application uses internally.

// ConvertProtoUTXOToShared converts a Protobuf-generated UTXO to your shared UTXO type.
func ConvertProtoUTXOToShared(protoUTXO *thrylos.UTXO) shared.UTXO {
	return shared.UTXO{
		ID:            protoUTXO.GetTransactionId(), // Assuming you have corresponding fields
		TransactionID: protoUTXO.GetTransactionId(),
		Index:         int(protoUTXO.GetIndex()), // Convert from int32 to int if necessary
		OwnerAddress:  protoUTXO.GetOwnerAddress(),
		Amount:        int64(protoUTXO.GetAmount()), // Convert from int64 to int if necessary
	}
}

func (bc *Blockchain) Status() string {
	// Example status: return the number of blocks in the blockchain
	return fmt.Sprintf("Current blockchain length: %d blocks", len(bc.Blocks))
}

func (bc *Blockchain) CreateInitialWalletUTXO(address string, initialBalance int64) error {
	utxo := shared.UTXO{
		OwnerAddress:  address,
		Amount:        initialBalance,
		TransactionID: fmt.Sprintf("genesis-%s", address),
		IsSpent:       false,
		Index:         0, // Use 0 for initial UTXO
	}

	return bc.Database.AddUTXO(utxo)
}

func (bc *Blockchain) GetUTXOsForAddress(address string) ([]shared.UTXO, error) {
	log.Printf("Fetching UTXOs for address: %s", address)
	utxos, err := bc.Database.GetUTXOsForAddress(address)
	if err != nil {
		log.Printf("Failed to fetch UTXOs from database: %s", err)
		return nil, err
	}
	log.Printf("Retrieved %d UTXOs for address %s", len(utxos), address)
	return utxos, nil
}

func (bc *Blockchain) GetAllUTXOs() (map[string][]shared.UTXO, error) {
	return bc.Database.GetAllUTXOs()
}

func (bc *Blockchain) GetUTXOsForUser(address string) ([]shared.UTXO, error) {
	return bc.Database.GetUTXOsForUser(address)
}

// Always deals with nanoTHRYLOS as int64
func (bc *Blockchain) GetBalance(address string) (int64, error) {
	var balance int64 = 0
	utxos, err := bc.Database.GetUTXOsForAddress(address)
	if err != nil {
		return 0, err
	}

	for _, utxo := range utxos {
		if !utxo.IsSpent {
			balance += utxo.Amount
		}
	}
	return balance, nil
}

// ConvertToThrylos converts nanoTHRYLOS to THRYLOS
func ConvertToThrylos(nanoThrylos decimal.Decimal) decimal.Decimal {
	return nanoThrylos.Div(decimal.NewFromInt(1e7))
}

// ConvertToNanoThrylos converts THRYLOS to nanoTHRYLOS
func ConvertToNanoThrylos(thrylos decimal.Decimal) decimal.Decimal {
	return thrylos.Mul(decimal.NewFromInt(1e7))
}

func (bc *Blockchain) RegisterPublicKey(pubKey string) error {
	// Convert the public key string to bytes, assuming pubKey is base64 encoded
	pubKeyBytes, err := base64.StdEncoding.DecodeString(pubKey)
	if err != nil {
		return fmt.Errorf("error decoding public key: %v", err)
	}

	// Create and parse MLDSA public key from bytes
	mldsaPubKey := new(mldsa44.PublicKey)
	err = mldsaPubKey.UnmarshalBinary(pubKeyBytes)
	if err != nil {
		return fmt.Errorf("failed to parse MLDSA public key: %v", err)
	}

	// Assuming "publicKeyAddress" should be dynamically determined or correctly provided
	return bc.Database.InsertOrUpdateMLDSAPublicKey("publicKeyAddress", mldsaPubKey)
}

// In blockchain.go, within your Blockchain struct definition
=======
// func (bc *Blockchain) calculateAverageLatency() time.Duration {
// 	// This is a placeholder. In a real implementation, you would measure actual network latency.
// 	// For now, we'll return a constant value.
// 	return 200 * time.Millisecond
// }

// // FIXME: Does this need to started here?
// func (bc *Blockchain) StartPeriodicValidatorUpdate(interval time.Duration) {
// 	ticker := time.NewTicker(interval)
// 	go func() {
// 		for range ticker.C {
// 			bc.UpdateActiveValidators(bc.ConsensusManager.GetActiveValidatorCount())
// 		}
// 	}()
// }

// // When reading or processing transactions that have been deserialized from Protobuf, you'll use ConvertProtoUTXOToShared to convert the Protobuf-generated UTXOs back into the format your application uses internally.

// // ConvertProtoUTXOToShared converts a Protobuf-generated UTXO to your shared UTXO type.
// func ConvertProtoUTXOToShared(protoUTXO *thrylos.UTXO) shared.UTXO {
// 	return shared.UTXO{
// 		ID:            protoUTXO.GetTransactionId(), // Assuming you have corresponding fields
// 		TransactionID: protoUTXO.GetTransactionId(),
// 		Index:         int(protoUTXO.GetIndex()), // Convert from int32 to int if necessary
// 		OwnerAddress:  protoUTXO.GetOwnerAddress(),
// 		Amount:        int64(protoUTXO.GetAmount()), // Convert from int64 to int if necessary
// 	}
// }

// func (bc *Blockchain) Status() string {
// 	// Example status: return the number of blocks in the blockchain
// 	return fmt.Sprintf("Current blockchain length: %d blocks", len(bc.Blocks))
// }

// func (bc *Blockchain) CreateInitialWalletUTXO(address string, initialBalance int64) error {
// 	utxo := shared.UTXO{
// 		OwnerAddress:  address,
// 		Amount:        initialBalance,
// 		TransactionID: fmt.Sprintf("genesis-%s", address),
// 		IsSpent:       false,
// 		Index:         0, // Use 0 for initial UTXO
// 	}

// 	return bc.Database.AddUTXO(utxo)
// }

// func (bc *Blockchain) GetUTXOsForAddress(address string) ([]shared.UTXO, error) {
// 	log.Printf("Fetching UTXOs for address: %s", address)
// 	utxos, err := bc.Database.GetUTXOsForAddress(address)
// 	if err != nil {
// 		log.Printf("Failed to fetch UTXOs from database: %s", err)
// 		return nil, err
// 	}
// 	log.Printf("Retrieved %d UTXOs for address %s", len(utxos), address)
// 	return utxos, nil
// }

// func (bc *Blockchain) GetAllUTXOs() (map[string][]shared.UTXO, error) {
// 	return bc.Database.GetAllUTXOs()
// }

// func (bc *Blockchain) GetUTXOsForUser(address string) ([]shared.UTXO, error) {
// 	return bc.Database.GetUTXOsForUser(address)
// }

// // Always deals with nanoTHRYLOS as int64
// func (bc *Blockchain) GetBalance(address string) (int64, error) {
// 	var balance int64 = 0
// 	utxos, err := bc.Database.GetUTXOsForAddress(address)
// 	if err != nil {
// 		return 0, err
// 	}

// 	for _, utxo := range utxos {
// 		if !utxo.IsSpent {
// 			balance += utxo.Amount
// 		}
// 	}
// 	return balance, nil
// }

// // ConvertToThrylos converts nanoTHRYLOS to THRYLOS
// func ConvertToThrylos(nanoThrylos decimal.Decimal) decimal.Decimal {
// 	return nanoThrylos.Div(decimal.NewFromInt(1e7))
// }

// // ConvertToNanoThrylos converts THRYLOS to nanoTHRYLOS
// func ConvertToNanoThrylos(thrylos decimal.Decimal) decimal.Decimal {
// 	return thrylos.Mul(decimal.NewFromInt(1e7))
// }

// func (bc *Blockchain) RegisterPublicKey(pubKey string) error {
// 	// Convert the public key string to bytes, assuming pubKey is base64 encoded
// 	pubKeyBytes, err := base64.StdEncoding.DecodeString(pubKey)
// 	if err != nil {
// 		return fmt.Errorf("error decoding public key: %v", err)
// 	}

// 	// Create and parse MLDSA public key from bytes
// 	mldsaPubKey := new(mldsa44.PublicKey)
// 	err = mldsaPubKey.UnmarshalBinary(pubKeyBytes)
// 	if err != nil {
// 		return fmt.Errorf("failed to parse MLDSA public key: %v", err)
// 	}

// 	// Assuming "publicKeyAddress" should be dynamically determined or correctly provided
// 	return bc.Database.InsertOrUpdateMLDSAPublicKey("publicKeyAddress", mldsaPubKey)
// }

// // In blockchain.go, within your Blockchain struct definition
>>>>>>> c5713f2e
// func (bc *Blockchain) RetrievePublicKey(ownerAddress string) (*mldsa44.PublicKey, error) {
// 	bc.Mu.RLock()
// 	defer bc.Mu.RUnlock()

// 	formattedAddress, err := shared.SanitizeAndFormatAddress(ownerAddress)
// 	if err != nil {
// 		return nil, fmt.Errorf("invalid address format: %v", err)
// 	}

// 	log.Printf("Attempting to retrieve public key for address: %s", formattedAddress)

// 	// First, check the in-memory map
// 	if pubKey, ok := bc.PublicKeyMap[formattedAddress]; ok {
// 		log.Printf("Public key found in memory for address: %s", formattedAddress)
// 		return pubKey, nil
// 	}

// 	// If not in memory, try the database
// 	pubKeyBytes, err := bc.Database.RetrieveMLDSAPublicKey(formattedAddress)
// 	if err != nil {
// 		log.Printf("Failed to retrieve public key from database for address %s: %v", formattedAddress, err)
// 		return nil, err
// 	}

// 	// Create ML-DSA44 public key from bytes
// 	var publicKey mldsa44.PublicKey
// 	err = publicKey.UnmarshalBinary(pubKeyBytes)
// 	if err != nil {
// 		return nil, fmt.Errorf("failed to unmarshal public key: %v", err)
// 	}

// 	// Store in memory for future use
// 	bc.PublicKeyMap[formattedAddress] = &publicKey

// 	log.Printf("Successfully retrieved and validated public key for address: %s", formattedAddress)
// 	return &publicKey, nil
// }

// func (bc *Blockchain) ProcessPendingTransactionsWithBatch(validator string, batch []*thrylos.Transaction) (*Block, error) {
// 	// Similar to ProcessPendingTransactions but works with the provided batch
// 	return bc.ProcessPendingTransactions(validator)
// }

<<<<<<< HEAD
// Load all Validator public keys into Memory
func (bc *Blockchain) LoadAllValidatorPublicKeys() error {
	bc.Mu.Lock()
	defer bc.Mu.Unlock()

	log.Println("Loading all validator public keys")

	for address := range bc.Stakeholders {
		log.Printf("Attempting to load public key for stakeholder: %s", address)
		pubKeyBytes, err := bc.Database.RetrieveValidatorPublicKey(address)
		if err != nil {
			log.Printf("Failed to load public key for stakeholder %s: %v", address, err)
			continue
		}

		if len(pubKeyBytes) > 0 {
			// Create a new PublicKey instance
			pubKey := new(mldsa44.PublicKey)
			// Parse the bytes into the public key
			err = pubKey.UnmarshalBinary(pubKeyBytes)
			if err != nil {
				log.Printf("Failed to parse public key for stakeholder %s: %v", address, err)
				continue
			}

			// Store the pointer directly
			bc.PublicKeyMap[address] = pubKey
			log.Printf("Loaded public key for validator: %s", address)
		}
	}

	log.Printf("Loaded public keys for %d validators", len(bc.PublicKeyMap))
	return nil
}

func (bc *Blockchain) GetValidatorPublicKey(validatorAddress string) (*mldsa44.PublicKey, error) {
	// Retrieve the public key from storage
	storedPubKey, err := bc.Database.RetrieveValidatorPublicKey(validatorAddress)
	if err != nil {
		return nil, fmt.Errorf("failed to retrieve public key for validator %s: %v", validatorAddress, err)
	}

	// Create a new MLDSA44 public key
	publicKey := new(mldsa44.PublicKey)

	// Unmarshal the stored bytes into the public key
	err = publicKey.UnmarshalBinary(storedPubKey)
	if err != nil {
		return nil, fmt.Errorf("failed to unmarshal public key for validator %s: %v", validatorAddress, err)
	}

	return publicKey, nil
}

// CreateBlock generates a new block with the given transactions, validator, previous hash, and timestamp.
// This method encapsulates the logic for building a block to be added to the blockchain.
=======
// // Load all Validator public keys into Memory
// func (bc *Blockchain) LoadAllValidatorPublicKeys() error {
// 	bc.Mu.Lock()
// 	defer bc.Mu.Unlock()

// 	log.Println("Loading all validator public keys")

// 	for address := range bc.Stakeholders {
// 		log.Printf("Attempting to load public key for stakeholder: %s", address)
// 		pubKeyBytes, err := bc.Database.RetrieveValidatorPublicKey(address)
// 		if err != nil {
// 			log.Printf("Failed to load public key for stakeholder %s: %v", address, err)
// 			continue
// 		}

// 		if len(pubKeyBytes) > 0 {
// 			// Create a new PublicKey instance
// 			pubKey := new(mldsa44.PublicKey)
// 			// Parse the bytes into the public key
// 			err = pubKey.UnmarshalBinary(pubKeyBytes)
// 			if err != nil {
// 				log.Printf("Failed to parse public key for stakeholder %s: %v", address, err)
// 				continue
// 			}

// 			// Store the pointer directly
// 			bc.PublicKeyMap[address] = pubKey
// 			log.Printf("Loaded public key for validator: %s", address)
// 		}
// 	}

// 	log.Printf("Loaded public keys for %d validators", len(bc.PublicKeyMap))
// 	return nil
// }

// func (bc *Blockchain) GetValidatorPublicKey(validatorAddress string) (*mldsa44.PublicKey, error) {
// 	// Retrieve the public key from storage
// 	storedPubKey, err := bc.Database.RetrieveValidatorPublicKey(validatorAddress)
// 	if err != nil {
// 		return nil, fmt.Errorf("failed to retrieve public key for validator %s: %v", validatorAddress, err)
// 	}

// 	// Create a new MLDSA44 public key
// 	publicKey := new(mldsa44.PublicKey)

// 	// Unmarshal the stored bytes into the public key
// 	err = publicKey.UnmarshalBinary(storedPubKey)
// 	if err != nil {
// 		return nil, fmt.Errorf("failed to unmarshal public key for validator %s: %v", validatorAddress, err)
// 	}

// 	return publicKey, nil
// }

// // CreateBlock generates a new block with the given transactions, validator, previous hash, and timestamp.
// // This method encapsulates the logic for building a block to be added to the blockchain.
>>>>>>> c5713f2e
// func (bc *Blockchain) CreateUnsignedBlock(transactions []*thrylos.Transaction, validator string) (*Block, error) {
// 	prevBlock := bc.Blocks[len(bc.Blocks)-1]
// 	newBlock := &Block{
// 		Index:        int32(len(bc.Blocks)),
// 		Timestamp:    time.Now().Unix(),
// 		Transactions: transactions,
// 		Validator:    validator,
// 		PrevHash:     prevBlock.Hash,
// 		// Hash and Signature fields are left empty
// 	}

// 	// Initialize Verkle tree before computing hash
// 	if err := newBlock.InitializeVerkleTree(); err != nil {
// 		return nil, fmt.Errorf("failed to initialize Verkle tree: %v", err)
// 	}

// 	// Compute the hash
// 	newBlock.Hash = newBlock.ComputeHash()

// 	return newBlock, nil
// }

// func (bc *Blockchain) VerifySignedBlock(signedBlock *Block) error {
// 	// Verify the block's hash
// 	computedHash := signedBlock.ComputeHash()
// 	if !bytes.Equal(computedHash, signedBlock.Hash) {
// 		log.Printf("Block hash mismatch. Computed: %x, Block: %x", computedHash, signedBlock.Hash)
// 		return errors.New("invalid block hash")
// 	}

// 	publicKey, err := bc.GetValidatorPublicKey(signedBlock.Validator)
// 	if err != nil {
// 		log.Printf("Failed to get validator public key: %v", err)
// 		return fmt.Errorf("failed to get validator public key: %v", err)
// 	}

// 	pubKeyBytes, err := publicKey.MarshalBinary()
// 	if err != nil {
// 		return fmt.Errorf("failed to marshal public key for logging: %v", err)
// 	}
// 	log.Printf("Retrieved public key for verification: %x", pubKeyBytes)

// 	// Also try to retrieve the public key directly from the database
// 	storedPubKeyBytes, err := bc.Database.RetrieveValidatorPublicKey(signedBlock.Validator)
// 	if err != nil {
// 		log.Printf("Failed to retrieve stored public key for validator %s: %v", signedBlock.Validator, err)
// 	} else {
// 		log.Printf("Stored public key for validator %s: %x", signedBlock.Validator, storedPubKeyBytes)

// 		// Create a new public key to unmarshal the stored bytes
// 		storedPublicKey := new(mldsa44.PublicKey)
// 		err = storedPublicKey.UnmarshalBinary(storedPubKeyBytes)
// 		if err != nil {
// 			log.Printf("Failed to unmarshal stored public key: %v", err)
// 		} else {
// 			// Compare the marshaled forms of both keys
// 			currentKeyBytes, _ := publicKey.MarshalBinary()
// 			storedKeyBytes, _ := storedPublicKey.MarshalBinary()
// 			if !bytes.Equal(currentKeyBytes, storedKeyBytes) {
// 				log.Printf("WARNING: Retrieved public key does not match stored public key for validator %s", signedBlock.Validator)
// 			}
// 		}
// 	}

// 	// Verify the signature using MLDSA44
// 	// Note: passing nil as the context parameter as it's not used in the block signing
// 	if !mldsa44.Verify(publicKey, signedBlock.Hash, nil, signedBlock.Signature) {
// 		log.Printf("Signature verification failed. Validator: %s, Block Hash: %x, Signature: %x",
// 			signedBlock.Validator, signedBlock.Hash, signedBlock.Signature)
// 		return errors.New("invalid block signature")
// 	}

// 	log.Printf("Block signature verified successfully for validator: %s", signedBlock.Validator)
// 	return nil
// }

<<<<<<< HEAD
func (bc *Blockchain) CheckValidatorKeyConsistency() error {
	log.Println("Checking validator key consistency")

	allPublicKeys, err := bc.Database.GetAllValidatorPublicKeys()
	if err != nil {
		return fmt.Errorf("failed to retrieve all validator public keys: %v", err)
	}

	log.Printf("Total stored validator public keys: %d", len(allPublicKeys))
	log.Printf("Total active validators: %d", len(bc.ActiveValidators))

	for address, storedPubKey := range allPublicKeys {
		log.Printf("Checking consistency for validator: %s", address)

		// Convert stored public key to bytes for logging
		storedPubKeyBytes, err := storedPubKey.MarshalBinary()
		if err != nil {
			log.Printf("Failed to marshal stored public key for validator %s: %v", address, err)
			continue
		}
		log.Printf("Stored public key for %s: %x", address, storedPubKeyBytes)

		if bc.IsActiveValidator(address) {
			log.Printf("Validator %s is active", address)

			privateKey, bech32Address, err := bc.GetValidatorPrivateKey(address)
			if err != nil {
				log.Printf("Failed to retrieve private key for validator %s: %v", address, err)
				continue
			}

			log.Printf("Retrieved private key for %s, Bech32 address: %s", address, bech32Address)

			// Fixed: Use pointer type for the type assertion
			derivedPublicKey := privateKey.Public().(*mldsa44.PublicKey)

			// Convert both keys to bytes for comparison
			derivedPubKeyBytes, err := derivedPublicKey.MarshalBinary()
			if err != nil {
				return fmt.Errorf("failed to marshal derived public key for validator %s: %v", address, err)
			}

			storedPubKeyBytes, err := storedPubKey.MarshalBinary()
			if err != nil {
				return fmt.Errorf("failed to marshal stored public key for validator %s: %v", address, err)
			}

			log.Printf("Derived public key for %s: %x", address, derivedPubKeyBytes)

			if !bytes.Equal(storedPubKeyBytes, derivedPubKeyBytes) {
				log.Printf("Key mismatch for validator %s (Bech32: %s):", address, bech32Address)
				log.Printf("  Stored public key:  %x", storedPubKeyBytes)
				log.Printf("  Derived public key: %x", derivedPubKeyBytes)
				return fmt.Errorf("key mismatch for active validator %s (Bech32: %s): stored public key does not match derived public key",
					address, bech32Address)
			}

			log.Printf("Keys consistent for active validator %s", address)
		} else {
			log.Printf("Validator %s is not active", address)
		}
	}

	for _, activeAddress := range bc.ActiveValidators {
		if _, exists := allPublicKeys[activeAddress]; !exists {
			log.Printf("Active validator %s does not have a stored public key", activeAddress)
			return fmt.Errorf("active validator %s does not have a stored public key", activeAddress)
		}
	}

	log.Println("Validator key consistency check completed")
	return nil
}

// Helper function to efficiently check salt uniqueness in all blocks
func (bc *Blockchain) checkSaltInBlocks(salt []byte) bool {
	bc.Mu.RLock()
	defer bc.Mu.RUnlock()

	// Create an efficient lookup for pending transaction salts
	pendingSalts := make(map[string]bool)
	for _, tx := range bc.PendingTransactions {
		pendingSalts[string(tx.Salt)] = true
	}

	// Check pending transactions first (faster in-memory check)
	if pendingSalts[string(salt)] {
		return true
	}

	// Check confirmed blocks
	for _, block := range bc.Blocks {
		for _, tx := range block.Transactions {
			if bytes.Equal(tx.Salt, salt) {
				return true
			}
		}
	}

	return false
}

// Helper function to verify transaction uniqueness using salt
func verifyTransactionUniqueness(tx *thrylos.Transaction, blockchain *Blockchain) error {
	if tx == nil {
		return fmt.Errorf("nil transaction")
	}
	if len(tx.Salt) == 0 {
		return fmt.Errorf("empty salt")
	}
	if len(tx.Salt) != 32 {
		return fmt.Errorf("invalid salt length: expected 32 bytes, got %d", len(tx.Salt))
	}

	// Use the efficient helper function to check salt uniqueness
	if blockchain.checkSaltInBlocks(tx.Salt) {
		return fmt.Errorf("duplicate salt detected: transaction replay attempt")
	}

	return nil
}
=======
// func (bc *Blockchain) CheckValidatorKeyConsistency() error {
// 	log.Println("Checking validator key consistency")

// 	allPublicKeys, err := bc.Database.GetAllValidatorPublicKeys()
// 	if err != nil {
// 		return fmt.Errorf("failed to retrieve all validator public keys: %v", err)
// 	}

// 	log.Printf("Total stored validator public keys: %d", len(allPublicKeys))
// 	log.Printf("Total active validators: %d", len(bc.ActiveValidators))

// 	for address, storedPubKey := range allPublicKeys {
// 		log.Printf("Checking consistency for validator: %s", address)

// 		// Convert stored public key to bytes for logging
// 		storedPubKeyBytes, err := storedPubKey.MarshalBinary()
// 		if err != nil {
// 			log.Printf("Failed to marshal stored public key for validator %s: %v", address, err)
// 			continue
// 		}
// 		log.Printf("Stored public key for %s: %x", address, storedPubKeyBytes)

// 		if bc.IsActiveValidator(address) {
// 			log.Printf("Validator %s is active", address)

// 			privateKey, bech32Address, err := bc.GetValidatorPrivateKey(address)
// 			if err != nil {
// 				log.Printf("Failed to retrieve private key for validator %s: %v", address, err)
// 				continue
// 			}

// 			log.Printf("Retrieved private key for %s, Bech32 address: %s", address, bech32Address)

// 			// Fixed: Use pointer type for the type assertion
// 			derivedPublicKey := privateKey.Public().(*mldsa44.PublicKey)

// 			// Convert both keys to bytes for comparison
// 			derivedPubKeyBytes, err := derivedPublicKey.MarshalBinary()
// 			if err != nil {
// 				return fmt.Errorf("failed to marshal derived public key for validator %s: %v", address, err)
// 			}

// 			storedPubKeyBytes, err := storedPubKey.MarshalBinary()
// 			if err != nil {
// 				return fmt.Errorf("failed to marshal stored public key for validator %s: %v", address, err)
// 			}

// 			log.Printf("Derived public key for %s: %x", address, derivedPubKeyBytes)

// 			if !bytes.Equal(storedPubKeyBytes, derivedPubKeyBytes) {
// 				log.Printf("Key mismatch for validator %s (Bech32: %s):", address, bech32Address)
// 				log.Printf("  Stored public key:  %x", storedPubKeyBytes)
// 				log.Printf("  Derived public key: %x", derivedPubKeyBytes)
// 				return fmt.Errorf("key mismatch for active validator %s (Bech32: %s): stored public key does not match derived public key",
// 					address, bech32Address)
// 			}

// 			log.Printf("Keys consistent for active validator %s", address)
// 		} else {
// 			log.Printf("Validator %s is not active", address)
// 		}
// 	}

// 	for _, activeAddress := range bc.ActiveValidators {
// 		if _, exists := allPublicKeys[activeAddress]; !exists {
// 			log.Printf("Active validator %s does not have a stored public key", activeAddress)
// 			return fmt.Errorf("active validator %s does not have a stored public key", activeAddress)
// 		}
// 	}

// 	log.Println("Validator key consistency check completed")
// 	return nil
// }

// // Helper function to efficiently check salt uniqueness in all blocks
// func (bc *Blockchain) checkSaltInBlocks(salt []byte) bool {
// 	bc.Mu.RLock()
// 	defer bc.Mu.RUnlock()

// 	// Create an efficient lookup for pending transaction salts
// 	pendingSalts := make(map[string]bool)
// 	for _, tx := range bc.PendingTransactions {
// 		pendingSalts[string(tx.Salt)] = true
// 	}

// 	// Check pending transactions first (faster in-memory check)
// 	if pendingSalts[string(salt)] {
// 		return true
// 	}

// 	// Check confirmed blocks
// 	for _, block := range bc.Blocks {
// 		for _, tx := range block.Transactions {
// 			if bytes.Equal(tx.Salt, salt) {
// 				return true
// 			}
// 		}
// 	}

// 	return false
// }

// // Helper function to verify transaction uniqueness using salt
// func verifyTransactionUniqueness(tx *thrylos.Transaction, blockchain *Blockchain) error {
// 	if tx == nil {
// 		return fmt.Errorf("nil transaction")
// 	}
// 	if len(tx.Salt) == 0 {
// 		return fmt.Errorf("empty salt")
// 	}
// 	if len(tx.Salt) != 32 {
// 		return fmt.Errorf("invalid salt length: expected 32 bytes, got %d", len(tx.Salt))
// 	}

// 	// Use the efficient helper function to check salt uniqueness
// 	if blockchain.checkSaltInBlocks(tx.Salt) {
// 		return fmt.Errorf("duplicate salt detected: transaction replay attempt")
// 	}

// 	return nil
// }
>>>>>>> c5713f2e

// func (bc *Blockchain) SignBlock(block *Block, validatorAddress string) ([]byte, error) {
// 	privateKey, bech32Address, err := bc.GetValidatorPrivateKey(validatorAddress)
// 	if err != nil {
// 		return nil, fmt.Errorf("failed to get validator private key: %v", err)
// 	}

// 	// The Bech32 address is already returned by GetValidatorPrivateKey, so we don't need to convert it again
// 	block.Validator = bech32Address

// 	blockData, err := block.SerializeForSigning()
// 	if err != nil {
// 		return nil, fmt.Errorf("failed to serialize block for signing: %v", err)
// 	}

// 	signature, err := privateKey.Sign(nil, blockData, nil)
// 	if err != nil {
// 		return nil, fmt.Errorf("failed to sign block: %v", err)
// 	}
// 	return signature, nil
// }

<<<<<<< HEAD
func (bc *Blockchain) SlashMaliciousValidator(validatorAddress string, slashAmount int64) {
	if _, ok := bc.Stakeholders[validatorAddress]; ok {
		// Deduct the slashAmount from the stake
		bc.Stakeholders[validatorAddress] -= slashAmount
		if bc.Stakeholders[validatorAddress] <= 0 {
			// Remove validator if their stake goes to zero or negative
			delete(bc.Stakeholders, validatorAddress)
		}
	}
}

func (bc *Blockchain) IsSlashed(validator string) bool {
	// Check if validator is in slashed state
	if stake, exists := bc.Stakeholders[validator]; exists {
		return stake < bc.MinStakeForValidator.Int64() // Validator is slashed if below min stake
	}
	return false
}

func (bc *Blockchain) GetChainID() string {
	return "0x1" // Mainnet (adjust as per your chain)
}

func (bc *Blockchain) ResolveForks() {
	var longestFork *Fork
	longestLength := len(bc.Blocks)
	for _, fork := range bc.Forks {
		if len(fork.Blocks)+fork.Index > longestLength {
			longestLength = len(fork.Blocks) + fork.Index
			longestFork = fork
		}
	}
	if longestFork != nil {
		// Switch to the longest fork
		bc.Blocks = append(bc.Blocks[:longestFork.Index], longestFork.Blocks...)
	}
	// Clear forks as the longest chain is now the main chain
	bc.Forks = nil
}

// In Blockchain
func (bc *Blockchain) InsertOrUpdatePublicKey(address string, publicKeyBytes []byte, keyType string) error {
	log.Printf("InsertOrUpdatePublicKey called with address: %s, keyType: %s", address, keyType)

	if len(publicKeyBytes) == 0 {
		return fmt.Errorf("empty public key bytes provided")
	}
	log.Printf("PublicKey bytes: %x", publicKeyBytes)

	switch keyType {
	case "MLDSA":
		// Parse the bytes into an MLDSA public key
		pubKey := new(mldsa44.PublicKey)
		err := pubKey.UnmarshalBinary(publicKeyBytes)
		if err != nil {
			log.Printf("Failed to parse MLDSA public key for address %s: %v", address, err)
			return fmt.Errorf("failed to parse MLDSA public key: %v", err)
		}

		// Store the parsed key
		err = bc.Database.InsertOrUpdateMLDSAPublicKey(address, pubKey)
		if err != nil {
			log.Printf("Failed to store MLDSA public key for address %s: %v", address, err)
			return fmt.Errorf("failed to store MLDSA public key: %v", err)
		}

		log.Printf("Successfully stored MLDSA public key for address %s", address)
		return nil
	default:
		return fmt.Errorf("unsupported key type: %s", keyType)
	}
}
=======
// func (bc *Blockchain) SlashMaliciousValidator(validatorAddress string, slashAmount int64) {
// 	if _, ok := bc.Stakeholders[validatorAddress]; ok {
// 		// Deduct the slashAmount from the stake
// 		bc.Stakeholders[validatorAddress] -= slashAmount
// 		if bc.Stakeholders[validatorAddress] <= 0 {
// 			// Remove validator if their stake goes to zero or negative
// 			delete(bc.Stakeholders, validatorAddress)
// 		}
// 	}
// }

// func (bc *Blockchain) IsSlashed(validator string) bool {
// 	// Check if validator is in slashed state
// 	if stake, exists := bc.Stakeholders[validator]; exists {
// 		return stake < bc.MinStakeForValidator.Int64() // Validator is slashed if below min stake
// 	}
// 	return false
// }

// func (bc *Blockchain) GetChainID() string {
// 	return "0x1" // Mainnet (adjust as per your chain)
// }

// func (bc *Blockchain) ResolveForks() {
// 	var longestFork *Fork
// 	longestLength := len(bc.Blocks)
// 	for _, fork := range bc.Forks {
// 		if len(fork.Blocks)+fork.Index > longestLength {
// 			longestLength = len(fork.Blocks) + fork.Index
// 			longestFork = fork
// 		}
// 	}
// 	if longestFork != nil {
// 		// Switch to the longest fork
// 		bc.Blocks = append(bc.Blocks[:longestFork.Index], longestFork.Blocks...)
// 	}
// 	// Clear forks as the longest chain is now the main chain
// 	bc.Forks = nil
// }

// // In Blockchain
// func (bc *Blockchain) InsertOrUpdatePublicKey(address string, publicKeyBytes []byte, keyType string) error {
// 	log.Printf("InsertOrUpdatePublicKey called with address: %s, keyType: %s", address, keyType)

// 	if len(publicKeyBytes) == 0 {
// 		return fmt.Errorf("empty public key bytes provided")
// 	}
// 	log.Printf("PublicKey bytes: %x", publicKeyBytes)

// 	switch keyType {
// 	case "MLDSA":
// 		// Parse the bytes into an MLDSA public key
// 		pubKey := new(mldsa44.PublicKey)
// 		err := pubKey.UnmarshalBinary(publicKeyBytes)
// 		if err != nil {
// 			log.Printf("Failed to parse MLDSA public key for address %s: %v", address, err)
// 			return fmt.Errorf("failed to parse MLDSA public key: %v", err)
// 		}

// 		// Store the parsed key
// 		err = bc.Database.InsertOrUpdateMLDSAPublicKey(address, pubKey)
// 		if err != nil {
// 			log.Printf("Failed to store MLDSA public key for address %s: %v", address, err)
// 			return fmt.Errorf("failed to store MLDSA public key: %v", err)
// 		}

// 		log.Printf("Successfully stored MLDSA public key for address %s", address)
// 		return nil
// 	default:
// 		return fmt.Errorf("unsupported key type: %s", keyType)
// 	}
// }
>>>>>>> c5713f2e

// func (bc *Blockchain) validateBlockTransactionSalts(block *Block) error {
// 	seenSalts := make(map[string]bool)

// 	for _, tx := range block.Transactions {
// 		saltStr := string(tx.Salt)
// 		if seenSalts[saltStr] {
// 			return fmt.Errorf("duplicate salt found in block transactions")
// 		}
// 		seenSalts[saltStr] = true

// 		// Verify each transaction's salt
// 		if err := verifyTransactionUniqueness(tx, bc); err != nil {
// 			return fmt.Errorf("invalid transaction salt: %v", err)
// 		}
// 	}
// 	return nil
// }

<<<<<<< HEAD
// ValidateBlock checks if the block is valid
=======
// // ValidateBlock checks if the block is valid
>>>>>>> c5713f2e
// func (bc *Blockchain) ValidateBlock(newBlock *Block, prevBlock *Block) bool {
// 	// Existing checks
// 	if !bytes.Equal(newBlock.PrevHash, prevBlock.Hash) {
// 		fmt.Printf("Invalid previous hash in block %d\n", newBlock.Index)
// 		return false
// 	}

// 	// Add salt validation
// 	if err := bc.validateBlockTransactionSalts(newBlock); err != nil {
// 		fmt.Printf("Invalid transaction salts in block %d: %v\n", newBlock.Index, err)
// 		return false
// 	}

// 	// Rest of existing validation...
// 	if !bc.VerifyPoSRules(*newBlock) {
// 		fmt.Printf("Invalid block %d due to PoS rules: validator was %s\n", newBlock.Index, newBlock.Validator)
// 		return false
// 	}

// 	computedHash := newBlock.ComputeHash()
// 	if !bytes.Equal(newBlock.Hash, computedHash) {
// 		fmt.Printf("Invalid hash in block %d: expected %x, got %x\n", newBlock.Index, computedHash, newBlock.Hash)
// 		return false
// 	}

// 	return true
// }

<<<<<<< HEAD
func (bc *Blockchain) GetLastBlock() (*Block, int, error) {
	// Query the last block data and index
	blockData, lastIndex, err := bc.Database.GetLastBlockData()
	if err != nil {
		if err == sql.ErrNoRows {
			// Handle no rows returned, which means the blockchain is empty
			return nil, 0, nil
		}
		return nil, 0, err
	}

	// Deserialize the block
	var lastBlock Block
	buffer := bytes.NewBuffer(blockData)
	decoder := gob.NewDecoder(buffer)
	err = decoder.Decode(&lastBlock)
	if err != nil {
		return nil, 0, err
	}

	// Return the block along with its index
	return &lastBlock, lastIndex, nil
}

// addUTXO adds a new UTXO to the blockchain's UTXO set.
func (bc *Blockchain) addUTXO(utxo shared.UTXO) error {
	utxoKey := fmt.Sprintf("%s:%d", utxo.TransactionID, utxo.Index)
	log.Printf("Adding UTXO with key: %s", utxoKey)

	if _, exists := bc.UTXOs[utxoKey]; !exists {
		bc.UTXOs[utxoKey] = []*thrylos.UTXO{}
	}

	thrylosUtxo := shared.ConvertSharedUTXOToProto(utxo)
	bc.UTXOs[utxoKey] = append(bc.UTXOs[utxoKey], thrylosUtxo)

	if err := bc.Database.AddUTXO(utxo); err != nil {
		log.Printf("Failed to add UTXO to database: %s", err)
		return err
	}

	log.Printf("UTXO successfully added: %v", utxo)
	return nil
}

// removeUTXO removes a UTXO from the blockchain's UTXO set based on transaction ID and index.
func (bc *Blockchain) removeUTXO(transactionID string, index int32) bool {
	utxoKey := fmt.Sprintf("%s:%d", transactionID, index)
	if _, exists := bc.UTXOs[utxoKey]; exists {
		delete(bc.UTXOs, utxoKey)
		return true
	}
	return false
}

// VerifyTransaction checks the validity of a transaction against the current state of the blockchain,
// including signature verification and double spending checks. It's essential for maintaining the
// Example snippet for VerifyTransaction method adjustment
=======
// func (bc *Blockchain) GetLastBlock() (*Block, int, error) {
// 	// Query the last block data and index
// 	blockData, lastIndex, err := bc.Database.GetLastBlockData()
// 	if err != nil {
// 		if err == sql.ErrNoRows {
// 			// Handle no rows returned, which means the blockchain is empty
// 			return nil, 0, nil
// 		}
// 		return nil, 0, err
// 	}

// 	// Deserialize the block
// 	var lastBlock Block
// 	buffer := bytes.NewBuffer(blockData)
// 	decoder := gob.NewDecoder(buffer)
// 	err = decoder.Decode(&lastBlock)
// 	if err != nil {
// 		return nil, 0, err
// 	}

// 	// Return the block along with its index
// 	return &lastBlock, lastIndex, nil
// }

// // addUTXO adds a new UTXO to the blockchain's UTXO set.
// func (bc *Blockchain) addUTXO(utxo shared.UTXO) error {
// 	utxoKey := fmt.Sprintf("%s:%d", utxo.TransactionID, utxo.Index)
// 	log.Printf("Adding UTXO with key: %s", utxoKey)

// 	if _, exists := bc.UTXOs[utxoKey]; !exists {
// 		bc.UTXOs[utxoKey] = []*thrylos.UTXO{}
// 	}

// 	thrylosUtxo := shared.ConvertSharedUTXOToProto(utxo)
// 	bc.UTXOs[utxoKey] = append(bc.UTXOs[utxoKey], thrylosUtxo)

// 	if err := bc.Database.AddUTXO(utxo); err != nil {
// 		log.Printf("Failed to add UTXO to database: %s", err)
// 		return err
// 	}

// 	log.Printf("UTXO successfully added: %v", utxo)
// 	return nil
// }

// // removeUTXO removes a UTXO from the blockchain's UTXO set based on transaction ID and index.
// func (bc *Blockchain) removeUTXO(transactionID string, index int32) bool {
// 	utxoKey := fmt.Sprintf("%s:%d", transactionID, index)
// 	if _, exists := bc.UTXOs[utxoKey]; exists {
// 		delete(bc.UTXOs, utxoKey)
// 		return true
// 	}
// 	return false
// }

// // VerifyTransaction checks the validity of a transaction against the current state of the blockchain,
// // including signature verification and double spending checks. It's essential for maintaining the
// // Example snippet for VerifyTransaction method adjustment
>>>>>>> c5713f2e
// func (bc *Blockchain) VerifyTransaction(tx *thrylos.Transaction) (bool, error) {
// 	// Check if salt is present and valid
// 	if len(tx.Salt) == 0 {
// 		return false, fmt.Errorf("transaction missing salt")
// 	}
// 	if len(tx.Salt) != 32 {
// 		return false, fmt.Errorf("invalid salt length: expected 32 bytes, got %d", len(tx.Salt))
// 	}

// 	// Verify transaction uniqueness using salt
// 	if err := verifyTransactionUniqueness(tx, bc); err != nil {
// 		return false, fmt.Errorf("salt verification failed: %v", err)
// 	}

// 	// Get public key function for verification
// 	getMldsaPublicKeyFunc := func(address string) ([]byte, error) {
// 		pubKey, err := bc.Database.RetrievePublicKeyFromAddress(address)
// 		if err != nil {
// 			return nil, err
// 		}
// 		pubKeyBytes, err := pubKey.MarshalBinary()
// 		if err != nil {
// 			return nil, fmt.Errorf("failed to marshal MLDSA public key: %v", err)
// 		}
// 		return pubKeyBytes, nil
// 	}

// 	// Convert UTXOs to proto format
// 	protoUTXOs := make(map[string][]*thrylos.UTXO)
// 	for key, utxos := range bc.UTXOs {
// 		protoUTXOs[key] = utxos
// 	}

// 	// Verify transaction data
// 	isValid, err := shared.VerifyTransactionData(tx, protoUTXOs, getMldsaPublicKeyFunc)
// 	if err != nil {
// 		return false, fmt.Errorf("transaction data verification failed: %v", err)
// 	}
// 	if !isValid {
// 		return false, fmt.Errorf("invalid transaction data")
// 	}

// 	return true, nil
// }

<<<<<<< HEAD
// Helper function to generate a random salt
func generateSalt() ([]byte, error) {
	salt := make([]byte, 32) // Using 32 bytes for salt
	_, err := rand.Read(salt)
	if err != nil {
		return nil, fmt.Errorf("failed to generate salt: %v", err)
	}
	return salt, nil
}

// AddPendingTransaction adds a new transaction to the pool of pending transactions.
func (bc *Blockchain) AddPendingTransaction(tx *thrylos.Transaction) error {
	// Generate and set salt if not already present
	if len(tx.Salt) == 0 {
		salt, err := generateSalt()
		if err != nil {
			return fmt.Errorf("failed to generate salt: %v", err)
		}
		tx.Salt = salt
	}

	// Verify salt uniqueness before adding to pending pool
	if err := verifyTransactionUniqueness(tx, bc); err != nil {
		return fmt.Errorf("transaction salt verification failed: %v", err)
	}

	// Propagate to all validators before proceeding
	if err := bc.TransactionPropagator.PropagateTransaction(tx); err != nil {
		return fmt.Errorf("failed to propagate transaction: %v", err)
	}
	log.Printf("Transaction %s propagated to all validators", tx.Id)

	// Start database transaction
	txn, err := bc.Database.BeginTransaction()
	if err != nil {
		return fmt.Errorf("failed to begin transaction: %v", err)
	}
	defer bc.Database.RollbackTransaction(txn)

	// Store transaction with salt
	txKey := []byte("transaction-" + tx.Id)
	tx.Status = "pending"
	txJSON, err := json.Marshal(tx)
	if err != nil {
		return fmt.Errorf("error marshaling transaction: %v", err)
	}

	if err := bc.Database.SetTransaction(txn, txKey, txJSON); err != nil {
		return fmt.Errorf("error storing transaction: %v", err)
	}

	if err := bc.Database.CommitTransaction(txn); err != nil {
		return fmt.Errorf("error committing transaction: %v", err)
	}

	bc.Mu.Lock()
	bc.PendingTransactions = append(bc.PendingTransactions, tx)
	totalPending := len(bc.PendingTransactions)
	bc.Mu.Unlock()

	log.Printf("Transaction %s with salt added to pending pool. Total pending: %d",
		tx.Id, totalPending)

	return nil
}

// ProcessPendingTransactions processes all pending transactions, attempting to form a new block.
=======
// // Helper function to generate a random salt
// func generateSalt() ([]byte, error) {
// 	salt := make([]byte, 32) // Using 32 bytes for salt
// 	_, err := rand.Read(salt)
// 	if err != nil {
// 		return nil, fmt.Errorf("failed to generate salt: %v", err)
// 	}
// 	return salt, nil
// }

// // AddPendingTransaction adds a new transaction to the pool of pending transactions.
// func (bc *Blockchain) AddPendingTransaction(tx *thrylos.Transaction) error {
// 	// Generate and set salt if not already present
// 	if len(tx.Salt) == 0 {
// 		salt, err := generateSalt()
// 		if err != nil {
// 			return fmt.Errorf("failed to generate salt: %v", err)
// 		}
// 		tx.Salt = salt
// 	}

// 	// Verify salt uniqueness before adding to pending pool
// 	if err := verifyTransactionUniqueness(tx, bc); err != nil {
// 		return fmt.Errorf("transaction salt verification failed: %v", err)
// 	}

// 	// Propagate to all validators before proceeding
// 	if err := bc.TransactionPropagator.PropagateTransaction(tx); err != nil {
// 		return fmt.Errorf("failed to propagate transaction: %v", err)
// 	}
// 	log.Printf("Transaction %s propagated to all validators", tx.Id)

// 	// Start database transaction
// 	txn, err := bc.Database.BeginTransaction()
// 	if err != nil {
// 		return fmt.Errorf("failed to begin transaction: %v", err)
// 	}
// 	defer bc.Database.RollbackTransaction(txn)

// 	// Store transaction with salt
// 	txKey := []byte("transaction-" + tx.Id)
// 	tx.Status = "pending"
// 	txJSON, err := json.Marshal(tx)
// 	if err != nil {
// 		return fmt.Errorf("error marshaling transaction: %v", err)
// 	}

// 	if err := bc.Database.SetTransaction(txn, txKey, txJSON); err != nil {
// 		return fmt.Errorf("error storing transaction: %v", err)
// 	}

// 	if err := bc.Database.CommitTransaction(txn); err != nil {
// 		return fmt.Errorf("error committing transaction: %v", err)
// 	}

// 	bc.Mu.Lock()
// 	bc.PendingTransactions = append(bc.PendingTransactions, tx)
// 	totalPending := len(bc.PendingTransactions)
// 	bc.Mu.Unlock()

// 	log.Printf("Transaction %s with salt added to pending pool. Total pending: %d",
// 		tx.Id, totalPending)

// 	return nil
// }

// // ProcessPendingTransactions processes all pending transactions, attempting to form a new block.
>>>>>>> c5713f2e
// func (bc *Blockchain) ProcessPendingTransactions(validator string) (*Block, error) {
// 	// First, verify validator status before acquiring locks
// 	if !bc.IsActiveValidator(validator) {
// 		return nil, fmt.Errorf("invalid validator: %s", validator)
// 	}

// 	// Take a snapshot of pending transactions under lock
// 	bc.Mu.Lock()
// 	if len(bc.PendingTransactions) == 0 {
// 		bc.Mu.Unlock()
// 		return nil, nil // Nothing to process
// 	}
// 	pendingTransactions := make([]*thrylos.Transaction, len(bc.PendingTransactions))
// 	copy(pendingTransactions, bc.PendingTransactions)
// 	bc.Mu.Unlock()

// 	// Start database transaction
// 	txContext, err := bc.Database.BeginTransaction()
// 	if err != nil {
// 		return nil, fmt.Errorf("database transaction error: %v", err)
// 	}
// 	defer bc.Database.RollbackTransaction(txContext)

// 	// Process transactions in batches
// 	successfulTransactions := make([]*thrylos.Transaction, 0, len(pendingTransactions))
// 	for _, tx := range pendingTransactions {
// 		if err := bc.processTransactionInBlock(txContext, tx); err != nil {
// 			log.Printf("Transaction %s failed: %v", tx.Id, err)
// 			continue
// 		}
// 		successfulTransactions = append(successfulTransactions, tx)
// 	}

// 	// Create and sign block
// 	unsignedBlock, err := bc.CreateUnsignedBlock(successfulTransactions, validator)
// 	if err != nil {
// 		return nil, fmt.Errorf("block creation failed: %v", err)
// 	}

// 	signedBlock, err := bc.SimulateValidatorSigning(unsignedBlock)
// 	if err != nil {
// 		return nil, fmt.Errorf("block signing failed: %v", err)
// 	}

// 	// Commit database changes
// 	if err := bc.Database.CommitTransaction(txContext); err != nil {
// 		return nil, fmt.Errorf("commit failed: %v", err)
// 	}

// 	// Only after successful commit do we update blockchain state
// 	bc.Mu.Lock()
// 	bc.Blocks = append(bc.Blocks, signedBlock)
// 	// Remove processed transactions from pending pool
// 	bc.PendingTransactions = bc.PendingTransactions[len(successfulTransactions):]
// 	bc.Mu.Unlock()

// 	// Async notifications
// 	go func() {
// 		for _, tx := range signedBlock.Transactions {
// 			bc.UpdateTransactionStatus(tx.Id, "included", signedBlock.Hash)
// 			if bc.OnTransactionProcessed != nil {
// 				bc.OnTransactionProcessed(tx)
// 			}
// 			bc.notifyBalanceUpdates(tx)
// 		}
// 	}()

// 	return signedBlock, nil
// }

<<<<<<< HEAD
func (bc *Blockchain) GetActiveValidators() []string {
	bc.Mu.RLock()
	defer bc.Mu.RUnlock()
	return bc.ActiveValidators
}

func (bc *Blockchain) GetStakeholders() map[string]int64 {
	bc.Mu.RLock()
	defer bc.Mu.RUnlock()
	return bc.Stakeholders
}

// First, ensure when creating transaction inputs we set the original transaction ID
func (bc *Blockchain) processTransactionInBlock(txContext *shared.TransactionContext, tx *thrylos.Transaction) error {
	// Mark input UTXOs as spent
	for _, input := range tx.Inputs {
		// Validate input fields
		if input.TransactionId == "" {
			return fmt.Errorf("input UTXO has no transaction_id field set")
		}

		utxo := shared.UTXO{
			TransactionID: input.TransactionId, // This must be the genesis or previous transaction ID
			Index:         int(input.Index),
			OwnerAddress:  input.OwnerAddress,
			Amount:        int64(input.Amount),
			IsSpent:       false,
		}

		// Debug logging
		log.Printf("Processing input UTXO: TransactionID=%s, Index=%d, Owner=%s, Amount=%d",
			utxo.TransactionID, utxo.Index, utxo.OwnerAddress, utxo.Amount)

		if err := bc.Database.MarkUTXOAsSpent(txContext, utxo); err != nil {
			return fmt.Errorf("failed to mark UTXO as spent: %v", err)
		}
	}

	// Create new UTXOs for outputs with the current transaction ID
	for i, output := range tx.Outputs {
		newUTXO := shared.UTXO{
			TransactionID: tx.Id, // Use current transaction's ID for new UTXOs
			Index:         i,
			OwnerAddress:  output.OwnerAddress,
			Amount:        int64(output.Amount),
			IsSpent:       false,
		}

		// Debug logging
		log.Printf("Creating new UTXO: TransactionID=%s, Index=%d, Owner=%s, Amount=%d",
			newUTXO.TransactionID, newUTXO.Index, newUTXO.OwnerAddress, newUTXO.Amount)

		if err := bc.Database.AddNewUTXO(txContext, newUTXO); err != nil {
			return fmt.Errorf("failed to create new UTXO: %v", err)
		}
	}

	return nil
}

func (bc *Blockchain) notifyBalanceUpdates(tx *thrylos.Transaction) {
	if bc.OnBalanceUpdate == nil {
		return
	}

	addresses := make(map[string]bool)
	addresses[tx.Sender] = true
	for _, output := range tx.Outputs {
		addresses[output.OwnerAddress] = true
	}

	for address := range addresses {
		balance, err := bc.GetBalance(address)
		if err != nil {
			log.Printf("Failed to get balance for %s: %v", address, err)
			continue
		}
		bc.OnBalanceUpdate(address, balance)
	}
}
=======
// func (bc *Blockchain) GetActiveValidators() []string {
// 	bc.Mu.RLock()
// 	defer bc.Mu.RUnlock()
// 	return bc.ActiveValidators
// }

// func (bc *Blockchain) GetStakeholders() map[string]int64 {
// 	bc.Mu.RLock()
// 	defer bc.Mu.RUnlock()
// 	return bc.Stakeholders
// }

// // First, ensure when creating transaction inputs we set the original transaction ID
// func (bc *Blockchain) processTransactionInBlock(txContext *shared.TransactionContext, tx *thrylos.Transaction) error {
// 	// Mark input UTXOs as spent
// 	for _, input := range tx.Inputs {
// 		// Validate input fields
// 		if input.TransactionId == "" {
// 			return fmt.Errorf("input UTXO has no transaction_id field set")
// 		}

// 		utxo := shared.UTXO{
// 			TransactionID: input.TransactionId, // This must be the genesis or previous transaction ID
// 			Index:         int(input.Index),
// 			OwnerAddress:  input.OwnerAddress,
// 			Amount:        int64(input.Amount),
// 			IsSpent:       false,
// 		}

// 		// Debug logging
// 		log.Printf("Processing input UTXO: TransactionID=%s, Index=%d, Owner=%s, Amount=%d",
// 			utxo.TransactionID, utxo.Index, utxo.OwnerAddress, utxo.Amount)

// 		if err := bc.Database.MarkUTXOAsSpent(txContext, utxo); err != nil {
// 			return fmt.Errorf("failed to mark UTXO as spent: %v", err)
// 		}
// 	}

// 	// Create new UTXOs for outputs with the current transaction ID
// 	for i, output := range tx.Outputs {
// 		newUTXO := shared.UTXO{
// 			TransactionID: tx.Id, // Use current transaction's ID for new UTXOs
// 			Index:         i,
// 			OwnerAddress:  output.OwnerAddress,
// 			Amount:        int64(output.Amount),
// 			IsSpent:       false,
// 		}

// 		// Debug logging
// 		log.Printf("Creating new UTXO: TransactionID=%s, Index=%d, Owner=%s, Amount=%d",
// 			newUTXO.TransactionID, newUTXO.Index, newUTXO.OwnerAddress, newUTXO.Amount)

// 		if err := bc.Database.AddNewUTXO(txContext, newUTXO); err != nil {
// 			return fmt.Errorf("failed to create new UTXO: %v", err)
// 		}
// 	}

// 	return nil
// }

// func (bc *Blockchain) notifyBalanceUpdates(tx *thrylos.Transaction) {
// 	if bc.OnBalanceUpdate == nil {
// 		return
// 	}

// 	addresses := make(map[string]bool)
// 	addresses[tx.Sender] = true
// 	for _, output := range tx.Outputs {
// 		addresses[output.OwnerAddress] = true
// 	}

// 	for address := range addresses {
// 		balance, err := bc.GetBalance(address)
// 		if err != nil {
// 			log.Printf("Failed to get balance for %s: %v", address, err)
// 			continue
// 		}
// 		bc.OnBalanceUpdate(address, balance)
// 	}
// }
>>>>>>> c5713f2e

// func (bc *Blockchain) SimulateValidatorSigning(unsignedBlock *Block) (*Block, error) {
// 	log.Printf("Simulating block signing for validator: %s", unsignedBlock.Validator)

// 	privateKey, bech32Address, err := bc.GetValidatorPrivateKey(unsignedBlock.Validator)
// 	if err != nil {
// 		log.Printf("Failed to get validator private key: %v", err)
// 		return nil, fmt.Errorf("failed to get validator private key: %v", err)
// 	}

// 	// Get the private key bytes for hashing
// 	privateKeyBytes, err := privateKey.MarshalBinary()
// 	if err != nil {
// 		return nil, fmt.Errorf("failed to marshal private key: %v", err)
// 	}

// 	// Log a hash of the private key for security reasons
// 	privateKeyHash := sha256.Sum256(privateKeyBytes)
// 	log.Printf("Private key hash used for signing: %x", privateKeyHash)

// 	// Update the block's validator address to the Bech32 format
// 	unsignedBlock.Validator = bech32Address
// 	log.Printf("Updated block validator to Bech32 address: %s", bech32Address)

// 	// Generate the block hash
// 	blockHash := unsignedBlock.ComputeHash()
// 	log.Printf("Signing block hash: %x", blockHash)

// 	// Sign the block hash using MLDSA
// 	signature, err := privateKey.Sign(nil, blockHash, nil) // Using crypto/rand by passing nil
// 	if err != nil {
// 		return nil, fmt.Errorf("failed to sign block: %v", err)
// 	}

// 	unsignedBlock.Signature = signature
// 	unsignedBlock.Hash = blockHash

// 	log.Printf("Block signed successfully for validator: %s", unsignedBlock.Validator)
// 	log.Printf("Signature: %x", signature)

// 	// Get the public key for verification
// 	publicKey := privateKey.Public().(*mldsa44.PublicKey)
// 	publicKeyBytes, err := publicKey.MarshalBinary()
// 	if err != nil {
// 		return nil, fmt.Errorf("failed to marshal public key: %v", err)
// 	}
// 	log.Printf("Public key derived from private key: %x", publicKeyBytes)

// 	// Verify that this public key is stored correctly
// 	storedPublicKeyBytes, err := bc.Database.RetrieveValidatorPublicKey(bech32Address)
// 	if err != nil {
// 		log.Printf("Failed to retrieve stored public key for validator %s: %v", bech32Address, err)
// 	} else {
// 		log.Printf("Stored public key for validator %s: %x", bech32Address, storedPublicKeyBytes)
// 		if !bytes.Equal(publicKeyBytes, storedPublicKeyBytes) {
// 			log.Printf("WARNING: Derived public key does not match stored public key for validator %s", bech32Address)
// 		}
// 	}

// 	return unsignedBlock, nil
// }

<<<<<<< HEAD
func (bc *Blockchain) UpdateTransactionStatus(txID string, status string, blockHash []byte) error {
	// Begin a new database transaction
	txn, err := bc.Database.BeginTransaction()
	if err != nil {
		return fmt.Errorf("failed to begin database transaction: %v", err)
	}
	defer bc.Database.RollbackTransaction(txn)

	// Retrieve the existing transaction
	txKey := []byte("transaction-" + txID)
	txItem, err := txn.Txn.Get(txKey)
	if err != nil {
		// If transaction doesn't exist, create a new one
		tx := &thrylos.Transaction{
			Id:        txID,
			Status:    status,
			BlockHash: blockHash,
			// Set other required fields that you have available
		}
		txJSON, err := json.Marshal(tx)
		if err != nil {
			return fmt.Errorf("error marshaling new transaction: %v", err)
		}
		if err := bc.Database.SetTransaction(txn, txKey, txJSON); err != nil {
			return fmt.Errorf("error storing new transaction: %v", err)
		}
	} else {
		// Update existing transaction
		var tx thrylos.Transaction
		err = txItem.Value(func(val []byte) error {
			return json.Unmarshal(val, &tx)
		})
		if err != nil {
			return fmt.Errorf("error unmarshaling transaction: %v", err)
		}

		// Update the transaction status
		tx.Status = status
		tx.BlockHash = blockHash

		// Serialize and store the updated transaction
		updatedTxJSON, err := json.Marshal(tx)
		if err != nil {
			return fmt.Errorf("error marshaling updated transaction: %v", err)
		}
		if err := bc.Database.SetTransaction(txn, txKey, updatedTxJSON); err != nil {
			return fmt.Errorf("error updating transaction: %v", err)
		}
	}

	// Commit the transaction
	if err := bc.Database.CommitTransaction(txn); err != nil {
		return fmt.Errorf("error committing transaction update: %v", err)
	}

	log.Printf("Transaction %s status updated to %s in block %x", txID, status, blockHash)
	return nil
}

// validateTransactionsConcurrently runs transaction validations in parallel and collects errors.
// Validate transactions with available UTXOs
=======
// func (bc *Blockchain) UpdateTransactionStatus(txID string, status string, blockHash []byte) error {
// 	// Begin a new database transaction
// 	txn, err := bc.Database.BeginTransaction()
// 	if err != nil {
// 		return fmt.Errorf("failed to begin database transaction: %v", err)
// 	}
// 	defer bc.Database.RollbackTransaction(txn)

// 	// Retrieve the existing transaction
// 	txKey := []byte("transaction-" + txID)
// 	txItem, err := txn.Txn.Get(txKey)
// 	if err != nil {
// 		// If transaction doesn't exist, create a new one
// 		tx := &thrylos.Transaction{
// 			Id:        txID,
// 			Status:    status,
// 			BlockHash: blockHash,
// 			// Set other required fields that you have available
// 		}
// 		txJSON, err := json.Marshal(tx)
// 		if err != nil {
// 			return fmt.Errorf("error marshaling new transaction: %v", err)
// 		}
// 		if err := bc.Database.SetTransaction(txn, txKey, txJSON); err != nil {
// 			return fmt.Errorf("error storing new transaction: %v", err)
// 		}
// 	} else {
// 		// Update existing transaction
// 		var tx thrylos.Transaction
// 		err = txItem.Value(func(val []byte) error {
// 			return json.Unmarshal(val, &tx)
// 		})
// 		if err != nil {
// 			return fmt.Errorf("error unmarshaling transaction: %v", err)
// 		}

// 		// Update the transaction status
// 		tx.Status = status
// 		tx.BlockHash = blockHash

// 		// Serialize and store the updated transaction
// 		updatedTxJSON, err := json.Marshal(tx)
// 		if err != nil {
// 			return fmt.Errorf("error marshaling updated transaction: %v", err)
// 		}
// 		if err := bc.Database.SetTransaction(txn, txKey, updatedTxJSON); err != nil {
// 			return fmt.Errorf("error updating transaction: %v", err)
// 		}
// 	}

// 	// Commit the transaction
// 	if err := bc.Database.CommitTransaction(txn); err != nil {
// 		return fmt.Errorf("error committing transaction update: %v", err)
// 	}

// 	log.Printf("Transaction %s status updated to %s in block %x", txID, status, blockHash)
// 	return nil
// }

// // validateTransactionsConcurrently runs transaction validations in parallel and collects errors.
// // Validate transactions with available UTXOs
>>>>>>> c5713f2e
// func (bc *Blockchain) validateTransactionsConcurrently(transactions []*thrylos.Transaction) []error {
// 	var wg sync.WaitGroup
// 	errChan := make(chan error, len(transactions))

// 	// Convert UTXOs outside the goroutines to avoid concurrent map read/write issues
// 	availableUTXOs := bc.convertUTXOsToRequiredFormat()

// 	for _, tx := range transactions {
// 		wg.Add(1)
// 		go func(tx *thrylos.Transaction) {
// 			defer wg.Done()

// 			// Check if the transaction ID is empty
// 			if tx.Id == "" {
// 				errChan <- fmt.Errorf("transaction ID is empty")
// 				return
// 			}

// 			// Convert each thrylos.Transaction to a shared.Transaction
// 			sharedTx, err := bc.convertToSharedTransaction(tx)
// 			if err != nil {
// 				errChan <- fmt.Errorf("conversion error for transaction ID %s: %v", tx.Id, err)
// 				return
// 			}

// 			// Validate the converted transaction using the shared transaction validation logic
// 			if !shared.ValidateTransaction(sharedTx, availableUTXOs) {
// 				errChan <- fmt.Errorf("validation failed for transaction ID %s", sharedTx.ID)
// 			}
// 		}(tx)
// 	}

// 	wg.Wait()
// 	close(errChan)

// 	var errs []error
// 	for err := range errChan {
// 		if err != nil {
// 			errs = append(errs, err)
// 		}
// 	}
// 	return errs
// }

<<<<<<< HEAD
// Helper function to convert thrylos.Transaction to shared.Transaction
=======
// // Helper function to convert thrylos.Transaction to shared.Transaction
>>>>>>> c5713f2e
// func (bc *Blockchain) convertToSharedTransaction(tx *thrylos.Transaction) (shared.Transaction, error) {
// 	if tx == nil {
// 		return shared.Transaction{}, fmt.Errorf("nil transaction received for conversion")
// 	}

// 	signatureEncoded := base64.StdEncoding.EncodeToString(tx.Signature)

// 	inputs := make([]shared.UTXO, len(tx.Inputs))
// 	for i, input := range tx.Inputs {
// 		inputs[i] = shared.UTXO{
// 			TransactionID: input.TransactionId,
// 			Index:         int(input.Index),
// 			OwnerAddress:  input.OwnerAddress,
// 			Amount:        int64(input.Amount),
// 		}
// 	}

// 	outputs := make([]shared.UTXO, len(tx.Outputs))
// 	for i, output := range tx.Outputs {
// 		outputs[i] = shared.UTXO{
// 			TransactionID: tx.Id, // Assume output inherits transaction ID
// 			Index:         int(output.Index),
// 			OwnerAddress:  output.OwnerAddress,
// 			Amount:        int64(output.Amount),
// 		}
// 	}

// 	return shared.Transaction{
// 		ID:        tx.Id,
// 		Inputs:    inputs,
// 		Outputs:   outputs,
// 		Signature: signatureEncoded,
// 		Timestamp: tx.Timestamp,
// 		Sender:    tx.Sender,
// 	}, nil
// }

<<<<<<< HEAD
// Function to convert Blockchain UTXOs to a format usable in shared validation logic
func (bc *Blockchain) convertUTXOsToRequiredFormat() map[string][]shared.UTXO {
	result := make(map[string][]shared.UTXO)
	for key, utxos := range bc.UTXOs {
		sharedUtxos := make([]shared.UTXO, len(utxos))
		for i, utxo := range utxos {
			sharedUtxos[i] = shared.UTXO{
				TransactionID: utxo.TransactionId,
				Index:         int(utxo.Index),
				OwnerAddress:  utxo.OwnerAddress,
				Amount:        int64(utxo.Amount),
			}
		}
		result[key] = sharedUtxos
	}
	return result
}

// Get the block and see how many transactions are in each block
=======
// // Function to convert Blockchain UTXOs to a format usable in shared validation logic
// func (bc *Blockchain) convertUTXOsToRequiredFormat() map[string][]shared.UTXO {
// 	result := make(map[string][]shared.UTXO)
// 	for key, utxos := range bc.UTXOs {
// 		sharedUtxos := make([]shared.UTXO, len(utxos))
// 		for i, utxo := range utxos {
// 			sharedUtxos[i] = shared.UTXO{
// 				TransactionID: utxo.TransactionId,
// 				Index:         int(utxo.Index),
// 				OwnerAddress:  utxo.OwnerAddress,
// 				Amount:        int64(utxo.Amount),
// 			}
// 		}
// 		result[key] = sharedUtxos
// 	}
// 	return result
// }

// // Get the block and see how many transactions are in each block
>>>>>>> c5713f2e

// func (bc *Blockchain) GetBlockByID(id string) (*Block, error) {
// 	// First, try to parse id as a block index
// 	if index, err := strconv.Atoi(id); err == nil {
// 		// id is a valid integer, so we treat it as a block index
// 		if index >= 0 && index < len(bc.Blocks) {
// 			block := bc.Blocks[index]
// 			log.Printf("Block found by index: Index=%d, Transactions=%v", block.Index, block.Transactions)
// 			return block, nil
// 		}
// 	}

// 	// If id is not a valid index, try to match it as a hash
// 	idBytes, err := hex.DecodeString(id)
// 	if err != nil {
// 		log.Printf("Invalid block ID format: %s", id)
// 		return nil, errors.New("invalid block ID format")
// 	}

// 	// Iterate over blocks and find by hash
// 	for _, block := range bc.Blocks {
// 		if bytes.Equal(block.Hash, idBytes) {
// 			log.Printf("Block found by hash: Index=%d, Transactions=%v", block.Index, block.Transactions)
// 			return block, nil
// 		}
// 	}

// 	log.Println("Block not found with ID:", id)
// 	return nil, errors.New("block not found")
// }

// func (bc *Blockchain) GetTransactionByID(id string) (*thrylos.Transaction, error) {
// 	// iterate over blocks and transactions to find by ID
// 	for _, block := range bc.Blocks {
// 		for _, tx := range block.Transactions {
// 			if tx.Id == id {
// 				return tx, nil
// 			}
// 		}
// 	}
// 	return nil, errors.New("transaction not found")
// }

<<<<<<< HEAD
// This function should return the number of blocks in the blockchain.

func (bc *Blockchain) GetBlockCount() int {
	bc.Mu.RLock()
	defer bc.Mu.RUnlock()
	return len(bc.Blocks)
}

// This function should return the number of transactions for a given address, which is often referred to as the "nonce."
=======
// // This function should return the number of blocks in the blockchain.

// func (bc *Blockchain) GetBlockCount() int {
// 	bc.Mu.RLock()
// 	defer bc.Mu.RUnlock()
// 	return len(bc.Blocks)
// }

// // This function should return the number of transactions for a given address, which is often referred to as the "nonce."
>>>>>>> c5713f2e

// func (bc *Blockchain) GetTransactionCount(address string) int {
// 	bc.Mu.RLock()
// 	defer bc.Mu.RUnlock()

// 	count := 0
// 	for _, block := range bc.Blocks {
// 		for _, transaction := range block.Transactions {
// 			if transaction.Sender == address {
// 				count++
// 			}
// 		}
// 	}
// 	return count
// }

<<<<<<< HEAD
func (bc *Blockchain) GetBlock(blockNumber int) (*Block, error) {
	blockData, err := bc.Database.RetrieveBlock(blockNumber)
	if err != nil {
		return nil, fmt.Errorf("failed to retrieve block data: %v", err)
	}

	var block Block
	if err := json.Unmarshal(blockData, &block); err != nil { // Deserialize here
		return nil, fmt.Errorf("failed to deserialize block: %v", err)
	}
	return &block, nil
}
=======
// func (bc *Blockchain) GetBlock(blockNumber int) (*Block, error) {
// 	blockData, err := bc.Database.RetrieveBlock(blockNumber)
// 	if err != nil {
// 		return nil, fmt.Errorf("failed to retrieve block data: %v", err)
// 	}

// 	var block Block
// 	if err := json.Unmarshal(blockData, &block); err != nil { // Deserialize here
// 		return nil, fmt.Errorf("failed to deserialize block: %v", err)
// 	}
// 	return &block, nil
// }
>>>>>>> c5713f2e

// func (bc *Blockchain) RegisterValidator(address string, pubKey string, bypassStakeCheck bool) error {
// 	log.Printf("Entering RegisterValidator function for address: %s", address)

// 	lockChan := make(chan struct{})
// 	go func() {
// 		bc.Mu.Lock()
// 		close(lockChan)
// 	}()

// 	select {
// 	case <-lockChan:
// 		log.Printf("Lock acquired for address: %s", address)
// 		defer func() {
// 			bc.Mu.Unlock()
// 			log.Printf("Lock released for address: %s", address)
// 		}()
// 	case <-time.After(10 * time.Second):
// 		return fmt.Errorf("timeout while acquiring lock for address: %s", address)
// 	}

// 	// Sanitize and format the address
// 	formattedAddress, err := shared.SanitizeAndFormatAddress(address)
// 	if err != nil {
// 		log.Printf("Invalid address format for %s: %v", address, err)
// 		return fmt.Errorf("invalid address format: %v", err)
// 	}
// 	log.Printf("Formatted address: %s", formattedAddress)

// 	// Decode base64 public key
// 	pubKeyBytes, err := base64.StdEncoding.DecodeString(pubKey)
// 	if err != nil {
// 		return fmt.Errorf("error decoding public key: %v", err)
// 	}

// 	// Create and parse MLDSA public key
// 	mldsaPubKey := new(mldsa44.PublicKey)
// 	err = mldsaPubKey.UnmarshalBinary(pubKeyBytes)
// 	if err != nil {
// 		return fmt.Errorf("invalid MLDSA public key format: %v", err)
// 	}

// 	// Store the public key in memory
// 	bc.PublicKeyMap[formattedAddress] = mldsaPubKey
// 	log.Printf("Stored public key in memory for address: %s", formattedAddress)

// 	// Validate stake if not bypassing check
// 	if !bypassStakeCheck {
// 		stake, exists := bc.Stakeholders[formattedAddress]
// 		if !exists || stake < bc.MinStakeForValidator.Int64() {
// 			log.Printf("Insufficient stake for %s: exists=%v, stake=%d, minStake=%d",
// 				formattedAddress, exists, stake, bc.MinStakeForValidator.Int64())
// 			return fmt.Errorf("insufficient stake or not found")
// 		}
// 	}

// 	log.Printf("Stake check bypassed or passed for %s", formattedAddress)

// 	// Store in the database with a timeout
// 	log.Printf("Attempting to store public key in database for address: %s", formattedAddress)
// 	dbChan := make(chan error, 1)
// 	go func() {
// 		dbChan <- bc.Database.StoreValidatorMLDSAPublicKey(formattedAddress, mldsaPubKey)
// 	}()

// 	select {
// 	case err := <-dbChan:
// 		if err != nil {
// 			log.Printf("Failed to store public key in database for %s: %v", formattedAddress, err)
// 			return fmt.Errorf("failed to store public key in database: %v", err)
// 		}
// 	case <-time.After(5 * time.Second):
// 		log.Printf("Database operation timed out for %s", formattedAddress)
// 		return fmt.Errorf("database operation timed out")
// 	}

// 	log.Printf("Successfully stored public key in database for address: %s", formattedAddress)

// 	// Assign the minimum stake to the new validator
// 	minStake := bc.MinStakeForValidator.Int64()
// 	bc.Stakeholders[formattedAddress] = minStake
// 	log.Printf("Assigned minimum stake %d to validator %s", minStake, formattedAddress)

// 	log.Printf("Validator registered successfully: address=%s", formattedAddress)
// 	return nil
// }

<<<<<<< HEAD
func (bc *Blockchain) StoreValidatorPrivateKey(address string, privKeyBytes []byte) error {
	log.Printf("Storing private key for validator: %s", address)

	// Create and parse MLDSA private key
	mldsaPrivKey := new(mldsa44.PrivateKey)
	err := mldsaPrivKey.UnmarshalBinary(privKeyBytes)
	if err != nil {
		return fmt.Errorf("failed to parse MLDSA private key for validator %s: %v", address, err)
	}

	if err := bc.ValidatorKeys.StoreKey(address, mldsaPrivKey); err != nil {
		log.Printf("Failed to store private key for validator %s: %v", address, err)
		return fmt.Errorf("failed to store private key for validator %s: %v", address, err)
	}

	log.Printf("Private key for validator %s stored securely", address)
	return nil
}

func (bc *Blockchain) GetValidatorPrivateKey(validatorAddress string) (*mldsa44.PrivateKey, string, error) {
	log.Printf("Attempting to retrieve private key for validator: %s", validatorAddress)

	// Check if the validator is active
	if !bc.IsActiveValidator(validatorAddress) {
		log.Printf("Validator %s is not in the active validator list", validatorAddress)
		return nil, "", fmt.Errorf("validator is not active: %s", validatorAddress)
	}

	// Retrieve the private key from the ValidatorKeys store
	privateKey, exists := bc.ValidatorKeys.GetKey(validatorAddress)
	if !exists {
		log.Printf("Failed to retrieve private key for validator %s", validatorAddress)
		return nil, "", fmt.Errorf("failed to retrieve private key for validator %s", validatorAddress)
	}

	// Convert the validator address to Bech32 format
	bech32Address, err := ConvertToBech32Address(validatorAddress)
	if err != nil {
		log.Printf("Failed to convert validator address %s to Bech32 format: %v", validatorAddress, err)
		return privateKey, "", err
	}

	return privateKey, bech32Address, nil
}

func generateBech32Address(publicKey *mldsa44.PublicKey) (string, error) {
	// First marshal the public key to bytes
	pubKeyBytes, err := publicKey.MarshalBinary()
	if err != nil {
		return "", fmt.Errorf("failed to marshal public key: %v", err)
	}

	// Generate SHA256 hash of the marshaled public key
	hash := sha256.Sum256(pubKeyBytes)

	// Take first 20 bytes of the hash for the address
	converted, err := bech32.ConvertBits(hash[:20], 8, 5, true)
	if err != nil {
		return "", fmt.Errorf("failed to convert bits for Bech32 address: %v", err)
	}

	// Encode with tl1 prefix
	bech32Address, err := bech32.Encode("tl1", converted)
	if err != nil {
		return "", fmt.Errorf("failed to encode Bech32 address: %v", err)
	}

	return bech32Address, nil
}
=======
// func (bc *Blockchain) StoreValidatorPrivateKey(address string, privKeyBytes []byte) error {
// 	log.Printf("Storing private key for validator: %s", address)

// 	// Create and parse MLDSA private key
// 	mldsaPrivKey := new(mldsa44.PrivateKey)
// 	err := mldsaPrivKey.UnmarshalBinary(privKeyBytes)
// 	if err != nil {
// 		return fmt.Errorf("failed to parse MLDSA private key for validator %s: %v", address, err)
// 	}

// 	if err := bc.ValidatorKeys.StoreKey(address, mldsaPrivKey); err != nil {
// 		log.Printf("Failed to store private key for validator %s: %v", address, err)
// 		return fmt.Errorf("failed to store private key for validator %s: %v", address, err)
// 	}

// 	log.Printf("Private key for validator %s stored securely", address)
// 	return nil
// }

// func (bc *Blockchain) GetValidatorPrivateKey(validatorAddress string) (*mldsa44.PrivateKey, string, error) {
// 	log.Printf("Attempting to retrieve private key for validator: %s", validatorAddress)

// 	// Check if the validator is active
// 	if !bc.IsActiveValidator(validatorAddress) {
// 		log.Printf("Validator %s is not in the active validator list", validatorAddress)
// 		return nil, "", fmt.Errorf("validator is not active: %s", validatorAddress)
// 	}

// 	// Retrieve the private key from the ValidatorKeys store
// 	privateKey, exists := bc.ValidatorKeys.GetKey(validatorAddress)
// 	if !exists {
// 		log.Printf("Failed to retrieve private key for validator %s", validatorAddress)
// 		return nil, "", fmt.Errorf("failed to retrieve private key for validator %s", validatorAddress)
// 	}

// 	// Convert the validator address to Bech32 format
// 	bech32Address, err := ConvertToBech32Address(validatorAddress)
// 	if err != nil {
// 		log.Printf("Failed to convert validator address %s to Bech32 format: %v", validatorAddress, err)
// 		return privateKey, "", err
// 	}

// 	return privateKey, bech32Address, nil
// }

// func generateBech32Address(publicKey *mldsa44.PublicKey) (string, error) {
// 	// First marshal the public key to bytes
// 	pubKeyBytes, err := publicKey.MarshalBinary()
// 	if err != nil {
// 		return "", fmt.Errorf("failed to marshal public key: %v", err)
// 	}

// 	// Generate SHA256 hash of the marshaled public key
// 	hash := sha256.Sum256(pubKeyBytes)

// 	// Take first 20 bytes of the hash for the address
// 	converted, err := bech32.ConvertBits(hash[:20], 8, 5, true)
// 	if err != nil {
// 		return "", fmt.Errorf("failed to convert bits for Bech32 address: %v", err)
// 	}

// 	// Encode with tl1 prefix
// 	bech32Address, err := bech32.Encode("tl1", converted)
// 	if err != nil {
// 		return "", fmt.Errorf("failed to encode Bech32 address: %v", err)
// 	}

// 	return bech32Address, nil
// }
>>>>>>> c5713f2e

// func (bc *Blockchain) EnsureTestValidatorRegistered(address string, publicKey mldsa44.PublicKey) error {
// 	// Check if the validator is already registered
// 	_, err := bc.RetrievePublicKey(address)
// 	if err == nil {
// 		// Validator is already registered
// 		return nil
// 	}

// 	// Serialize the public key to bytes
// 	publicKeyBytes := publicKey.Bytes()

// 	// Encode the public key to Base64
// 	pubKeyBase64 := base64.StdEncoding.EncodeToString(publicKeyBytes)

// 	// Register the validator
// 	err = bc.RegisterValidator(address, pubKeyBase64, true)
// 	if err != nil {
// 		return fmt.Errorf("failed to register test validator: %v", err)
// 	}

// 	log.Printf("Registered test validator: %s", address)
// 	return nil
// }

<<<<<<< HEAD
func (bc *Blockchain) TransferFunds(from, to string, amount int64) error {
	bc.Mu.Lock()
	defer bc.Mu.Unlock()

	if from == "" {
		from = bc.GenesisAccount // Default to the genesis account if 'from' is not specified
	}

	// Check if the sender has enough funds
	if bc.Stakeholders[from] < amount {
		return fmt.Errorf("insufficient funds")
	}

	// Perform the transfer
	bc.Stakeholders[from] -= amount
	bc.Stakeholders[to] += amount

	return nil
}

func (bc *Blockchain) UpdateActiveValidators(count int) {
	bc.Mu.Lock()
	defer bc.Mu.Unlock()

	// Sort stakeholders by stake amount
	type validatorStake struct {
		address string
		amount  int64
	}
	validators := make([]validatorStake, 0)

	minValidatorStake := int64(40 * 1e7) // 40 THRYLOS minimum for validators

	for addr, stake := range bc.Stakeholders {
		if stake >= minValidatorStake { // Using fixed minimum validator stake
			validators = append(validators, validatorStake{addr, stake})
		}
	}

	// Sort by stake amount (descending)
	sort.Slice(validators, func(i, j int) bool {
		return validators[i].amount > validators[j].amount
	})

	// Update active validators list
	bc.ActiveValidators = make([]string, 0)
	for i := 0; i < min(count, len(validators)); i++ {
		bc.ActiveValidators = append(bc.ActiveValidators, validators[i].address)
	}
}
=======
// func (bc *Blockchain) TransferFunds(from, to string, amount int64) error {
// 	bc.Mu.Lock()
// 	defer bc.Mu.Unlock()

// 	if from == "" {
// 		from = bc.GenesisAccount // Default to the genesis account if 'from' is not specified
// 	}

// 	// Check if the sender has enough funds
// 	if bc.Stakeholders[from] < amount {
// 		return fmt.Errorf("insufficient funds")
// 	}

// 	// Perform the transfer
// 	bc.Stakeholders[from] -= amount
// 	bc.Stakeholders[to] += amount

// 	return nil
// }

// func (bc *Blockchain) UpdateActiveValidators(count int) {
// 	bc.Mu.Lock()
// 	defer bc.Mu.Unlock()

// 	// Sort stakeholders by stake amount
// 	type validatorStake struct {
// 		address string
// 		amount  int64
// 	}
// 	validators := make([]validatorStake, 0)

// 	minValidatorStake := int64(40 * 1e7) // 40 THRYLOS minimum for validators

// 	for addr, stake := range bc.Stakeholders {
// 		if stake >= minValidatorStake { // Using fixed minimum validator stake
// 			validators = append(validators, validatorStake{addr, stake})
// 		}
// 	}

// 	// Sort by stake amount (descending)
// 	sort.Slice(validators, func(i, j int) bool {
// 		return validators[i].amount > validators[j].amount
// 	})

// 	// Update active validators list
// 	bc.ActiveValidators = make([]string, 0)
// 	for i := 0; i < min(count, len(validators)); i++ {
// 		bc.ActiveValidators = append(bc.ActiveValidators, validators[i].address)
// 	}
// }
>>>>>>> c5713f2e

// func SharedToThrylos(tx *shared.Transaction) *thrylos.Transaction {
// 	if tx == nil {
// 		return nil
// 	}

// 	signatureBytes, _ := base64.StdEncoding.DecodeString(tx.Signature)

// 	// Generate salt for new transaction if not present
// 	salt := tx.Salt
// 	if len(salt) == 0 {
// 		var err error
// 		salt, err = generateSalt()
// 		if err != nil {
// 			log.Printf("Failed to generate salt: %v", err)
// 			return nil
// 		}
// 	}

// 	return &thrylos.Transaction{
// 		Id:            tx.ID,
// 		Timestamp:     tx.Timestamp,
// 		Inputs:        ConvertSharedInputs(tx.Inputs),
// 		Outputs:       ConvertSharedOutputs(tx.Outputs),
// 		Signature:     signatureBytes,
// 		Salt:          salt,
// 		PreviousTxIds: tx.PreviousTxIds,
// 		Sender:        tx.Sender,
// 		Status:        tx.Status,
// 		Gasfee:        int32(tx.GasFee),
// 	}
// }

<<<<<<< HEAD
func ConvertSharedOutputs(outputs []shared.UTXO) []*thrylos.UTXO {
	result := make([]*thrylos.UTXO, len(outputs))
	for i, output := range outputs {
		result[i] = &thrylos.UTXO{
			TransactionId: output.TransactionID,
			Index:         int32(output.Index),
			OwnerAddress:  output.OwnerAddress,
			Amount:        output.Amount,
			IsSpent:       output.IsSpent,
		}
	}
	return result
}

func ConvertSharedInputs(inputs []shared.UTXO) []*thrylos.UTXO {
	return ConvertSharedOutputs(inputs) // Same conversion process
}

// Now we can update ProcessPoolTransaction to use these conversion functions
=======
// func ConvertSharedOutputs(outputs []shared.UTXO) []*thrylos.UTXO {
// 	result := make([]*thrylos.UTXO, len(outputs))
// 	for i, output := range outputs {
// 		result[i] = &thrylos.UTXO{
// 			TransactionId: output.TransactionID,
// 			Index:         int32(output.Index),
// 			OwnerAddress:  output.OwnerAddress,
// 			Amount:        output.Amount,
// 			IsSpent:       output.IsSpent,
// 		}
// 	}
// 	return result
// }

// func ConvertSharedInputs(inputs []shared.UTXO) []*thrylos.UTXO {
// 	return ConvertSharedOutputs(inputs) // Same conversion process
// }

// // Now we can update ProcessPoolTransaction to use these conversion functions
>>>>>>> c5713f2e
// func (bc *Blockchain) ProcessPoolTransaction(tx *shared.Transaction) error {
// 	bc.Mu.Lock()
// 	defer bc.Mu.Unlock()

// 	// Convert shared.Transaction to thrylos.Transaction
// 	thrylosTx := SharedToThrylos(tx)

// 	// Verify pool-related transaction
// 	if tx.Sender == "staking_pool" || tx.Outputs[0].OwnerAddress == "staking_pool" {
// 		// Use original shared.Transaction for validation
// 		if err := bc.validatePoolTransaction(tx); err != nil {
// 			return err
// 		}
// 	}

// 	return bc.AddPendingTransaction(thrylosTx)
// }

// func (bc *Blockchain) validatePoolTransaction(tx *shared.Transaction) error {
// 	// Implement pool-specific transaction validation
// 	if tx.Sender == "staking-pool" {
// 		// Validate undelegation
// 		delegator := tx.Outputs[0].OwnerAddress
// 		amount := tx.Outputs[0].Amount

// 		// Check if undelegation amount is valid
// 		totalDelegated := bc.StakingService.stakes[delegator].Amount
// 		if totalDelegated < amount {
// 			return errors.New("invalid undelegation amount")
// 		}
// 	}

// 	return nil
// }

<<<<<<< HEAD
// Helper function to get delegation pool stats
=======
// // Helper function to get delegation pool stats
>>>>>>> c5713f2e
// func (bc *Blockchain) GetPoolStats() map[string]interface{} {
// 	bc.Mu.RLock()
// 	defer bc.Mu.RUnlock()

// 	return bc.StakingService.GetPoolStats()
// }

<<<<<<< HEAD
func GenerateValidatorAddress() (string, error) {
	// Generate a random 32-byte seed
	seed := new([mldsa44.SeedSize]byte)
	_, err := rand.Read(seed[:])
	if err != nil {
		return "", fmt.Errorf("failed to generate seed: %v", err)
	}

	// Generate ML-DSA-44 private and public keys from the seed
	publicKey, privateKey := mldsa44.NewKeyFromSeed(seed)
	_ = privateKey // Private key can be stored securely if needed

	// Serialize the public key
	publicKeyBytes := publicKey.Bytes()

	// Hash the public key
	hash := sha256.Sum256(publicKeyBytes)

	// Use the first 20 bytes of the hash as the address bytes
	addressBytes := hash[:20]

	// Convert to 5-bit groups for bech32 encoding
	converted, err := bech32.ConvertBits(addressBytes, 8, 5, true)
	if err != nil {
		return "", fmt.Errorf("failed to convert bits: %v", err)
	}

	// Encode using bech32
	address, err := bech32.Encode("tl1", converted)
	if err != nil {
		return "", fmt.Errorf("failed to encode address: %v", err)
	}

	return address, nil
}
=======
// func GenerateValidatorAddress() (string, error) {
// 	// Generate a random 32-byte seed
// 	seed := new([mldsa44.SeedSize]byte)
// 	_, err := rand.Read(seed[:])
// 	if err != nil {
// 		return "", fmt.Errorf("failed to generate seed: %v", err)
// 	}

// 	// Generate ML-DSA-44 private and public keys from the seed
// 	publicKey, privateKey := mldsa44.NewKeyFromSeed(seed)
// 	_ = privateKey // Private key can be stored securely if needed

// 	// Serialize the public key
// 	publicKeyBytes := publicKey.Bytes()

// 	// Hash the public key
// 	hash := sha256.Sum256(publicKeyBytes)

// 	// Use the first 20 bytes of the hash as the address bytes
// 	addressBytes := hash[:20]

// 	// Convert to 5-bit groups for bech32 encoding
// 	converted, err := bech32.ConvertBits(addressBytes, 8, 5, true)
// 	if err != nil {
// 		return "", fmt.Errorf("failed to convert bits: %v", err)
// 	}

// 	// Encode using bech32
// 	address, err := bech32.Encode("tl1", converted)
// 	if err != nil {
// 		return "", fmt.Errorf("failed to encode address: %v", err)
// 	}

// 	return address, nil
// }
>>>>>>> c5713f2e

// func (bc *Blockchain) GenerateAndStoreValidatorKey() (string, error) {
// 	address, err := GenerateValidatorAddress()
// 	if err != nil {
// 		return "", fmt.Errorf("failed to generate validator address: %v", err)
// 	}

// 	// Generate MLDSA key pair directly
// 	pubKey, privKey, err := mldsa44.GenerateKey(rand.Reader)
// 	if err != nil {
// 		return "", fmt.Errorf("failed to generate MLDSA key pair: %v", err)
// 	}

// 	// Marshal the public key
// 	pubKeyBytes, err := pubKey.MarshalBinary()
// 	if err != nil {
// 		return "", fmt.Errorf("failed to marshal public key: %v", err)
// 	}
// 	pubKeyBase64 := base64.StdEncoding.EncodeToString(pubKeyBytes)

// 	// Register the validator
// 	err = bc.RegisterValidator(address, pubKeyBase64, true)
// 	if err != nil {
// 		return "", fmt.Errorf("failed to register validator: %v", err)
// 	}

// 	// Store the private key
// 	err = bc.ValidatorKeys.StoreKey(address, privKey)
// 	if err != nil {
// 		return "", fmt.Errorf("failed to store validator private key: %v", err)
// 	}

// 	return address, nil
// }

<<<<<<< HEAD
// For generating multiple Validator Keys if necessary
func (bc *Blockchain) GenerateAndStoreValidatorKeys(count int) ([]string, error) {
	log.Printf("Starting to generate and store %d validator keys", count)
	validatorAddresses := make([]string, 0, count)

	for i := 0; i < count; i++ {
		log.Printf("Generating validator key %d of %d", i+1, count)

		// Generate validator address
		address, err := GenerateValidatorAddress()
		if err != nil {
			log.Printf("Failed to generate validator address: %v", err)
			return validatorAddresses, fmt.Errorf("failed to generate validator address: %v", err)
		}

		// Generate MLDSA key pair directly
		pubKey, privKey, err := mldsa44.GenerateKey(rand.Reader)
		if err != nil {
			log.Printf("Failed to generate MLDSA key pair: %v", err)
			return validatorAddresses, fmt.Errorf("failed to generate MLDSA key pair: %v", err)
		}

		// Store the private key
		err = bc.ValidatorKeys.StoreKey(address, privKey)
		if err != nil {
			log.Printf("Failed to store validator private key: %v", err)
			return validatorAddresses, fmt.Errorf("failed to store validator private key: %v", err)
		}

		// Store the public key in the database
		err = bc.Database.StoreValidatorMLDSAPublicKey(address, pubKey)
		if err != nil {
			log.Printf("Failed to store validator public key: %v", err)
			return validatorAddresses, fmt.Errorf("failed to store validator public key: %v", err)
		}

		// Verify the key was stored correctly
		publicKeyBytes, err := bc.Database.RetrieveValidatorPublicKey(address)
		if err != nil {
			log.Printf("Error retrieving validator public key immediately after storage: %v", err)
			return validatorAddresses, fmt.Errorf("failed to verify stored validator key: %v", err)
		}

		// Parse the public key bytes into MLDSA public key for verification
		verifyPubKey := new(mldsa44.PublicKey)
		err = verifyPubKey.UnmarshalBinary(publicKeyBytes)
		if err != nil {
			log.Printf("Failed to parse MLDSA public key for address %s: %v", address, err)
			return validatorAddresses, fmt.Errorf("invalid public key format for address %s: %v", address, err)
		}

		// Verify the keys match
		if !verifyPubKey.Equal(pubKey) {
			log.Printf("Stored public key does not match generated key for address %s", address)
			return validatorAddresses, fmt.Errorf("key verification failed for address %s", address)
		}

		log.Printf("Successfully verified stored validator public key for address: %s (Key size: %d bytes)",
			address, len(publicKeyBytes))

		// Add the verified key to the PublicKeyMap
		bc.PublicKeyMap[address] = pubKey

		log.Printf("Successfully generated and stored validator key %d: %s", i+1, address)
		validatorAddresses = append(validatorAddresses, address)
	}

	log.Printf("Finished generating and storing %d validator keys", len(validatorAddresses))
	return validatorAddresses, nil
}

func min(a, b int) int {
	if a < b {
		return a
	}
	return b
}
=======
// // For generating multiple Validator Keys if necessary
// func (bc *Blockchain) GenerateAndStoreValidatorKeys(count int) ([]string, error) {
// 	log.Printf("Starting to generate and store %d validator keys", count)
// 	validatorAddresses := make([]string, 0, count)

// 	for i := 0; i < count; i++ {
// 		log.Printf("Generating validator key %d of %d", i+1, count)

// 		// Generate validator address
// 		address, err := GenerateValidatorAddress()
// 		if err != nil {
// 			log.Printf("Failed to generate validator address: %v", err)
// 			return validatorAddresses, fmt.Errorf("failed to generate validator address: %v", err)
// 		}

// 		// Generate MLDSA key pair directly
// 		pubKey, privKey, err := mldsa44.GenerateKey(rand.Reader)
// 		if err != nil {
// 			log.Printf("Failed to generate MLDSA key pair: %v", err)
// 			return validatorAddresses, fmt.Errorf("failed to generate MLDSA key pair: %v", err)
// 		}

// 		// Store the private key
// 		err = bc.ValidatorKeys.StoreKey(address, privKey)
// 		if err != nil {
// 			log.Printf("Failed to store validator private key: %v", err)
// 			return validatorAddresses, fmt.Errorf("failed to store validator private key: %v", err)
// 		}

// 		// Store the public key in the database
// 		err = bc.Database.StoreValidatorMLDSAPublicKey(address, pubKey)
// 		if err != nil {
// 			log.Printf("Failed to store validator public key: %v", err)
// 			return validatorAddresses, fmt.Errorf("failed to store validator public key: %v", err)
// 		}

// 		// Verify the key was stored correctly
// 		publicKeyBytes, err := bc.Database.RetrieveValidatorPublicKey(address)
// 		if err != nil {
// 			log.Printf("Error retrieving validator public key immediately after storage: %v", err)
// 			return validatorAddresses, fmt.Errorf("failed to verify stored validator key: %v", err)
// 		}

// 		// Parse the public key bytes into MLDSA public key for verification
// 		verifyPubKey := new(mldsa44.PublicKey)
// 		err = verifyPubKey.UnmarshalBinary(publicKeyBytes)
// 		if err != nil {
// 			log.Printf("Failed to parse MLDSA public key for address %s: %v", address, err)
// 			return validatorAddresses, fmt.Errorf("invalid public key format for address %s: %v", address, err)
// 		}

// 		// Verify the keys match
// 		if !verifyPubKey.Equal(pubKey) {
// 			log.Printf("Stored public key does not match generated key for address %s", address)
// 			return validatorAddresses, fmt.Errorf("key verification failed for address %s", address)
// 		}

// 		log.Printf("Successfully verified stored validator public key for address: %s (Key size: %d bytes)",
// 			address, len(publicKeyBytes))

// 		// Add the verified key to the PublicKeyMap
// 		bc.PublicKeyMap[address] = pubKey

// 		log.Printf("Successfully generated and stored validator key %d: %s", i+1, address)
// 		validatorAddresses = append(validatorAddresses, address)
// 	}

// 	log.Printf("Finished generating and storing %d validator keys", len(validatorAddresses))
// 	return validatorAddresses, nil
// }

// func min(a, b int) int {
// 	if a < b {
// 		return a
// 	}
// 	return b
// }
>>>>>>> c5713f2e

// func (bc *Blockchain) validatorExists(address string) bool {
// 	_, err := bc.RetrievePublicKey(address)
// 	return err == nil
// }

<<<<<<< HEAD
func (bc *Blockchain) IsActiveValidator(address string) bool {
	bc.Mu.RLock()
	defer bc.Mu.RUnlock()

	for _, validator := range bc.ActiveValidators {
		if validator == address {
			return true
		}
	}
	return false
}

// AddBlock adds a new block to the blockchain, with an optional timestamp.
// If the timestamp is 0, the current system time is used as the block's timestamp.
=======
// func (bc *Blockchain) IsActiveValidator(address string) bool {
// 	bc.Mu.RLock()
// 	defer bc.Mu.RUnlock()

// 	for _, validator := range bc.ActiveValidators {
// 		if validator == address {
// 			return true
// 		}
// 	}
// 	return false
// }

// // AddBlock adds a new block to the blockchain, with an optional timestamp.
// // If the timestamp is 0, the current system time is used as the block's timestamp.
>>>>>>> c5713f2e
// func (bc *Blockchain) AddBlock(transactions []*thrylos.Transaction, validator string, prevHash []byte, optionalTimestamp ...int64) (bool, error) {
// 	bc.Mu.Lock()
// 	defer bc.Mu.Unlock()

// 	// Handle potential forks.
// 	if len(bc.Blocks) > 0 && !bytes.Equal(prevHash, bc.Blocks[len(bc.Blocks)-1].Hash) {
// 		var selectedFork *Fork
// 		for _, fork := range bc.Forks {
// 			if bytes.Equal(fork.Blocks[len(fork.Blocks)-1].Hash, prevHash) {
// 				selectedFork = fork
// 				break
// 			}
// 		}

// 		// Create unsigned block for the fork
// 		unsignedBlock, err := bc.CreateUnsignedBlock(transactions, validator)
// 		if err != nil {
// 			return false, fmt.Errorf("failed to create unsigned block: %v", err)
// 		}

// 		// Simulate validator signing
// 		signedBlock, err := bc.SimulateValidatorSigning(unsignedBlock)
// 		if err != nil {
// 			return false, fmt.Errorf("failed to simulate block signing: %v", err)
// 		}

// 		// Verify the signed block
// 		if err := bc.VerifySignedBlock(signedBlock); err != nil {
// 			return false, fmt.Errorf("invalid signed block: %v", err)
// 		}

// 		blockData, err := json.Marshal(signedBlock)
// 		if err != nil {
// 			return false, fmt.Errorf("failed to serialize new block: %v", err)
// 		}

// 		blockNumber := len(bc.Blocks)
// 		if selectedFork != nil {
// 			selectedFork.Blocks = append(selectedFork.Blocks, signedBlock)
// 			blockNumber = len(selectedFork.Blocks) - 1
// 		} else {
// 			bc.Blocks = append(bc.Blocks, signedBlock)
// 			blockNumber = len(bc.Blocks) - 1
// 		}

// 		if err := bc.Database.StoreBlock(blockData, blockNumber); err != nil {
// 			return false, fmt.Errorf("failed to store block in database: %v", err)
// 		}

// 		return true, nil
// 	}

// 	// Verify transactions.
// 	for _, tx := range transactions {
// 		isValid, err := bc.VerifyTransaction(tx)
// 		if err != nil || !isValid {
// 			return false, fmt.Errorf("transaction verification failed: %s, error: %v", tx.GetId(), err)
// 		}
// 	}

// 	// Create unsigned block
// 	unsignedBlock, err := bc.CreateUnsignedBlock(transactions, validator)
// 	if err != nil {
// 		return false, fmt.Errorf("failed to create unsigned block: %v", err)
// 	}

// 	// Simulate validator signing
// 	signedBlock, err := bc.SimulateValidatorSigning(unsignedBlock)
// 	if err != nil {
// 		return false, fmt.Errorf("failed to simulate block signing: %v", err)
// 	}

// 	// Verify the signed block
// 	if err := bc.VerifySignedBlock(signedBlock); err != nil {
// 		return false, fmt.Errorf("invalid signed block: %v", err)
// 	}

// 	// Update UTXO set
// 	for _, tx := range signedBlock.Transactions {
// 		// Remove spent UTXOs
// 		for _, input := range tx.GetInputs() {
// 			utxoKey := fmt.Sprintf("%s:%d", input.GetTransactionId(), input.GetIndex())
// 			delete(bc.UTXOs, utxoKey)
// 		}
// 		// Add new UTXOs
// 		for index, output := range tx.GetOutputs() {
// 			utxoKey := fmt.Sprintf("%s:%d", tx.GetId(), index)
// 			bc.UTXOs[utxoKey] = []*thrylos.UTXO{output}
// 		}
// 	}

// 	// Serialize and store the block
// 	blockData, err := json.Marshal(signedBlock)
// 	if err != nil {
// 		return false, fmt.Errorf("failed to serialize new block: %v", err)
// 	}

// 	blockNumber := len(bc.Blocks)
// 	if err := bc.Database.StoreBlock(blockData, blockNumber); err != nil {
// 		return false, fmt.Errorf("failed to store block in database: %v", err)
// 	}

// 	// Update the blockchain with the new block
// 	bc.Blocks = append(bc.Blocks, signedBlock)
// 	bc.lastTimestamp = signedBlock.Timestamp

// 	if bc.OnNewBlock != nil {
// 		bc.OnNewBlock(signedBlock)
// 	}

// 	// Update balances for affected addresses
// 	bc.updateBalancesForBlock(signedBlock)

// 	return true, nil
// }

// func (bc *Blockchain) updateBalancesForBlock(block *Block) {
// 	for _, tx := range block.Transactions {
// 		// Update sender's balance
// 		senderBalance, _ := bc.GetBalance(tx.Sender)
// 		bc.Stakeholders[tx.Sender] = senderBalance // directly use int64 value

// 		// Update recipients' balances
// 		for _, output := range tx.Outputs {
// 			recipientBalance, _ := bc.GetBalance(output.OwnerAddress)
// 			bc.Stakeholders[output.OwnerAddress] = recipientBalance // directly use int64 value
// 		}
// 	}
// }

<<<<<<< HEAD
// RewardValidator rewards the validator with new tokens
func (bc *Blockchain) RewardValidator(validator string, reward int64) {
	bc.Mu.Lock()
	defer bc.Mu.Unlock()

	// Deduct reward from Genesis account
	bc.Stakeholders[bc.GenesisAccount] -= reward
	// Add reward to validator
	bc.Stakeholders[validator] += reward
}

// VerifyPoSRules verifies the PoS rules for the given block
=======
// // RewardValidator rewards the validator with new tokens
// func (bc *Blockchain) RewardValidator(validator string, reward int64) {
// 	bc.Mu.Lock()
// 	defer bc.Mu.Unlock()

// 	// Deduct reward from Genesis account
// 	bc.Stakeholders[bc.GenesisAccount] -= reward
// 	// Add reward to validator
// 	bc.Stakeholders[validator] += reward
// }

// // VerifyPoSRules verifies the PoS rules for the given block
>>>>>>> c5713f2e
// func (bc *Blockchain) VerifyPoSRules(block Block) bool {
// 	// Check if the validator had a stake at the time of block creation
// 	_, exists := bc.Stakeholders[block.Validator]
// 	return exists
// }

<<<<<<< HEAD
// CheckChainIntegrity verifies the entire blockchain for hash integrity and chronological order,
// ensuring that no blocks have been altered or inserted maliciously. It's a safeguard against tampering
// and a key component in the blockchain's security mechanisms.
=======
// // CheckChainIntegrity verifies the entire blockchain for hash integrity and chronological order,
// // ensuring that no blocks have been altered or inserted maliciously. It's a safeguard against tampering
// // and a key component in the blockchain's security mechanisms.
>>>>>>> c5713f2e
// func (bc *Blockchain) CheckChainIntegrity() bool {
// 	for i := 1; i < len(bc.Blocks); i++ {
// 		prevBlock := bc.Blocks[i-1]
// 		currentBlock := bc.Blocks[i]

// 		if !bytes.Equal(currentBlock.PrevHash, prevBlock.Hash) {
// 			fmt.Printf("Invalid previous hash in block %d. Expected %x, got %x\n",
// 				currentBlock.Index, prevBlock.Hash, currentBlock.PrevHash)
// 			return false
// 		}

// 		computedHash := currentBlock.ComputeHash()
// 		if !bytes.Equal(currentBlock.Hash, computedHash) {
// 			fmt.Printf("Invalid hash in block %d. Expected %x, got %x\n",
// 				currentBlock.Index, computedHash, currentBlock.Hash)
// 			return false
// 		}
// 	}
// 	return true
// }<|MERGE_RESOLUTION|>--- conflicted
+++ resolved
@@ -1,306 +1,6 @@
 package chain
 
-<<<<<<< HEAD
-import (
-	"bytes"
-	"strings"
-
-	"crypto/aes"
-	"crypto/cipher"
-	"crypto/rand"
-	"crypto/sha256"
-	"database/sql"
-	"encoding/base64"
-	"encoding/gob"
-	"encoding/hex"
-	"encoding/json"
-	"errors"
-	"fmt"
-	"log"
-	"math/big"
-	"sort"
-	"sync"
-	"time"
-
-	"github.com/thrylos-labs/thrylos/consensus/validators"
-	"github.com/thrylos-labs/thrylos/network"
-
-	"github.com/thrylos-labs/thrylos/shared"
-
-	"github.com/btcsuite/btcutil/bech32"
-	"github.com/cloudflare/circl/sign/mldsa/mldsa44"
-	"github.com/shopspring/decimal"
-	thrylos "github.com/thrylos-labs/thrylos"
-	"github.com/thrylos-labs/thrylos/config"
-	"github.com/thrylos-labs/thrylos/consensus"
-	"github.com/thrylos-labs/thrylos/state"
-	"github.com/thrylos-labs/thrylos/utils"
-	"golang.org/x/crypto/scrypt"
-	// other necessary imports
-)
-
-// Blockchain represents the entire blockchain structure, encapsulating all blocks, stakeholders,
-// and transactions within the network. It serves as the central ledger of the system, tracking
-// the state of the blockchain, including ownership of assets through UTXOs (Unspent Transaction Outputs),
-// and the resolution of forks, ensuring the integrity and continuity of the chain.
-type Blockchain struct {
-	// Blocks holds the sequence of blocks that constitute the blockchain. Each block contains
-	// a set of transactions and is linked to the previous block, forming the chain.
-	Blocks []*Block
-
-	// Genesis points to the first block in the blockchain, known as the Genesis block. This block
-	// is the foundation of the blockchain, with no preceding block.
-	Genesis *Block
-
-	// Adding transactions to the pending transactions pool
-	PendingTransactions []*thrylos.Transaction
-
-	// Stakeholders maps validator addresses to their respective stakes in the network. This is
-	// used in proof-of-stake (PoS) consensus mechanisms to determine validators' rights to create
-	// new blocks based on the size of their stake
-	Stakeholders map[string]int64 // Maps validator addresses to their respective stakes
-
-	// UTXOs tracks unspent transaction outputs, which represent the current state of ownership
-	// of the blockchain's assets. It is a key component in preventing double spending.
-	UTXOs map[string][]*thrylos.UTXO
-
-	// Forks captures any divergences in the blockchain, where two or more blocks are found to
-	// have the same predecessor. Forks are resolved through mechanisms that ensure consensus
-	// on a single chain.
-	Forks []*Fork
-
-	// Mu provides concurrency control to ensure that operations on the blockchain are thread-safe,
-	// preventing race conditions and ensuring data integrity.
-	Mu sync.RWMutex
-
-	// lastTimestamp records the timestamp of the last added block. This is used to ensure that
-	// blocks are added in chronological order, preserving the integrity of the blockchain's timeline.
-	lastTimestamp int64
-
-	// SmartContracts lists all smart contracts deployed on the blockchain. Smart contracts are
-	// self-executing contracts with the terms of the agreement directly written into code
-	// SmartContracts []SmartContract // New field for storing smart contracts
-
-	// Database provides an abstraction over the underlying database technology used to persist
-	// blockchain data, facilitating operations like adding blocks and retrieving blockchain state
-	Database shared.BlockchainDBInterface // Updated the type to interface
-
-	PublicKeyMap map[string]*mldsa44.PublicKey // To store public keys
-
-	GenesisAccount string // Add this to store the genesis account address
-
-	ConsensusManager *consensus.ConsensusManager
-
-	ActiveValidators []string
-
-	MinStakeForValidator *big.Int
-
-	OnNewBlock func(*Block) // Callback function for when a new block is added
-
-	ValidatorKeys          *validators.ValidatorKeyStore
-	TestMode               bool
-	OnTransactionProcessed func(*thrylos.Transaction)
-	OnBalanceUpdate        func(address string, balance int64)
-
-	StateManager *state.StateManager
-
-	StateNetwork shared.NetworkInterface
-	// StakingService *staking.StakingService
-
-	TransactionPropagator *network.TransactionPropagator
-}
-
-// NewTransaction creates a new transaction
-type Stakeholder struct {
-	Address string
-	Stake   int
-}
-
-// Fork structure representing a fork in the blockchain
-type Fork struct {
-	Index  int
-	Blocks []*Block
-}
-
-type BlockchainConfig struct {
-	DataDir           string
-	AESKey            []byte
-	GenesisAccount    string
-	TestMode          bool
-	DisableBackground bool
-	StateManager      *state.StateManager
-}
-
-const (
-	keyLen    = 32 // AES-256
-	nonceSize = 12
-	saltSize  = 32
-)
-
-var ErrInvalidKeySize = errors.New("invalid key size")
-
-func deriveKey(password []byte, salt []byte) ([]byte, error) {
-	return scrypt.Key(password, salt, 32768, 8, 1, keyLen)
-}
-
-func encryptPrivateKey(privKey *mldsa44.PrivateKey) ([]byte, error) {
-	// Convert ML-DSA44 private key to bytes
-	privKeyBytes, err := privKey.MarshalBinary()
-	if err != nil {
-		return nil, fmt.Errorf("failed to marshal private key: %v", err)
-	}
-
-	salt := make([]byte, saltSize)
-	if _, err := rand.Read(salt); err != nil {
-		return nil, err
-	}
-
-	block, err := aes.NewCipher(salt)
-	if err != nil {
-		return nil, err
-	}
-
-	gcm, err := cipher.NewGCM(block)
-	if err != nil {
-		return nil, err
-	}
-
-	nonce := make([]byte, gcm.NonceSize())
-	if _, err := rand.Read(nonce); err != nil {
-		return nil, err
-	}
-
-	ciphertext := gcm.Seal(nil, nonce, privKeyBytes, nil)
-	return append(append(salt, nonce...), ciphertext...), nil
-}
-
-func decryptPrivateKey(encryptedKey []byte) (*mldsa44.PrivateKey, error) {
-	if len(encryptedKey) < saltSize+nonceSize+1 {
-		return nil, ErrInvalidKeySize
-	}
-
-	salt := encryptedKey[:saltSize]
-	nonce := encryptedKey[saltSize : saltSize+nonceSize]
-	ciphertext := encryptedKey[saltSize+nonceSize:]
-
-	block, err := aes.NewCipher(salt)
-	if err != nil {
-		return nil, err
-	}
-
-	gcm, err := cipher.NewGCM(block)
-	if err != nil {
-		return nil, err
-	}
-
-	plaintext, err := gcm.Open(nil, nonce, ciphertext, nil)
-	if err != nil {
-		return nil, err
-	}
-
-	// Convert bytes back to ML-DSA44 private key
-	var privKey mldsa44.PrivateKey
-	err = privKey.UnmarshalBinary(plaintext)
-	if err != nil {
-		return nil, fmt.Errorf("failed to unmarshal private key: %v", err)
-	}
-
-	return &privKey, nil
-}
-
-// GetMinStakeForValidator returns the current minimum stake required for a validator
-func (bc *Blockchain) GetMinStakeForValidator() *big.Int {
-	bc.Mu.RLock()
-	defer bc.Mu.RUnlock()
-	return new(big.Int).Set(bc.MinStakeForValidator) // Return a copy to prevent modification
-}
-
-// You might also want to add a setter method if you need to update this value dynamically
-func (bc *Blockchain) SetMinStakeForValidator(newMinStake *big.Int) {
-	bc.Mu.Lock()
-	defer bc.Mu.Unlock()
-	bc.MinStakeForValidator = new(big.Int).Set(newMinStake)
-}
-
-func ConvertToBech32Address(address string) (string, error) {
-	// Check if the address is already in Bech32 format
-	if strings.HasPrefix(address, "tl1") {
-		return address, nil
-	}
-
-	// Try to decode the address as hexadecimal
-	addressBytes, err := hex.DecodeString(address)
-	if err == nil {
-		// Take the first 20 bytes (40 characters of the hex string)
-		// This is similar to how Ethereum addresses are derived from public keys
-		if len(addressBytes) > 20 {
-			addressBytes = addressBytes[:20]
-		}
-
-		// Convert to 5-bit groups for Bech32 encoding
-		converted, err := bech32.ConvertBits(addressBytes, 8, 5, true)
-		if err != nil {
-			return "", fmt.Errorf("failed to convert bits: %v", err)
-		}
-
-		// Encode to Bech32
-		bech32Address, err := bech32.Encode("tl1", converted)
-		if err != nil {
-			return "", fmt.Errorf("failed to encode address to Bech32: %v", err)
-		}
-
-		return bech32Address, nil
-	}
-
-	// If the address is not in hexadecimal format, try to use it directly
-	return address, nil
-}
-
-// NewBlockchain initializes and returns a new instance of a Blockchain. It sets up the necessary
-// infrastructure, including the genesis block and the database connection for persisting the blockchain state.
-=======
-// import (
-// 	"bytes"
-// 	"os"
-// 	"os/signal"
-// 	"strings"
-// 	"syscall"
-
-// 	"crypto/aes"
-// 	"crypto/cipher"
-// 	"crypto/rand"
-// 	"crypto/sha256"
-// 	"database/sql"
-// 	"encoding/base64"
-// 	"encoding/gob"
-// 	"encoding/hex"
-// 	"encoding/json"
-// 	"errors"
-// 	"fmt"
-// 	"log"
-// 	"math/big"
-// 	"sort"
-// 	"strconv"
-// 	"sync"
-// 	"time"
-
-// 	"github.com/cloudflare/circl/sign/mldsa/mldsa44"
-// 	"github.com/shopspring/decimal"
-// 	"golang.org/x/crypto/scrypt"
-
-// 	"github.com/btcsuite/btcd/btcutil/bech32"
-// 	thrylos "github.com/thrylos-labs/thrylos"
-// 	"github.com/thrylos-labs/thrylos/core/config"
-// 	"github.com/thrylos-labs/thrylos/core/consensus"
-// 	"github.com/thrylos-labs/thrylos/core/consensus/selection"
-// 	"github.com/thrylos-labs/thrylos/core/consensus/validators"
-// 	"github.com/thrylos-labs/thrylos/core/node"
-// 	utils "github.com/thrylos-labs/thrylos/core/utlils"
-// 	"github.com/thrylos-labs/thrylos/database"
-// 	"github.com/thrylos-labs/thrylos/shared"
-// 	"github.com/thrylos-labs/thrylos/state"
-// 	// other necessary imports
-// )
+// other necessary imports
 
 // // Blockchain represents the entire blockchain structure, encapsulating all blocks, stakeholders,
 // // and transactions within the network. It serves as the central ledger of the system, tracking
@@ -352,7 +52,7 @@
 
 // 	GenesisAccount string // Add this to store the genesis account address
 
-// 	ConsensusManager *ConsensusManager
+// ConsensusManager *ConsensusManager
 
 // 	ActiveValidators []string
 
@@ -360,10 +60,10 @@
 
 // 	OnNewBlock func(*Block) // Callback function for when a new block is added
 
-// 	ValidatorKeys          *ValidatorKeyStore
-// 	TestMode               bool
-// 	OnTransactionProcessed func(*thrylos.Transaction)
-// 	OnBalanceUpdate        func(address string, balance int64)
+// ValidatorKeys          *ValidatorKeyStore
+// TestMode               bool
+// OnTransactionProcessed func(*thrylos.Transaction)
+// OnBalanceUpdate        func(address string, balance int64)
 
 // 	StateManager *state.StateManager
 
@@ -519,9 +219,8 @@
 // 	return address, nil
 // }
 
-// // NewBlockchain initializes and returns a new instance of a Blockchain. It sets up the necessary
-// // infrastructure, including the genesis block and the database connection for persisting the blockchain state.
->>>>>>> c5713f2e
+// NewBlockchain initializes and returns a new instance of a Blockchain. It sets up the necessary
+// infrastructure, including the genesis block and the database connection for persisting the blockchain state.
 // func NewBlockchainWithConfig(config *BlockchainConfig) (*Blockchain, shared.BlockchainDBInterface, error) {
 // 	// Initialize the database
 // 	db, err := database.InitializeDatabase(config.DataDir)
@@ -538,12 +237,8 @@
 // 	// Initialize the map for public keys
 // 	publicKeyMap := make(map[string]*mldsa44.PublicKey)
 
-// 	// Initialize Stakeholders map with the genesis account
-<<<<<<< HEAD
-// 	totalSupplyNano := utils.ThrylosToNano()
-=======
-// 	totalSupplyNano := utils.ThrylosToNano(InitialTotalSupply)
->>>>>>> c5713f2e
+// Initialize Stakeholders map with the genesis account
+// totalSupplyNano := utils.ThrylosToNano(InitialTotalSupply)
 
 // 	log.Printf("Initializing genesis account with total supply: %.2f THR", utils.NanoToThrylos(totalSupplyNano))
 
@@ -807,40 +502,6 @@
 // 	return blockchain, bdb, nil
 // }
 
-<<<<<<< HEAD
-// FIXME: The total supply is not correct, it needs to be improved
-func (bc *Blockchain) GetTotalSupply() int64 {
-	totalSupply := int64(0)
-	for _, balance := range bc.Stakeholders {
-		totalSupply += balance
-	}
-	return totalSupply
-}
-
-func (bc *Blockchain) GetEffectiveInflationRate() float64 {
-	currentTotalSupply := utils.NanoToThrylos(bc.GetTotalSupply())
-	// Calculate effective rate (will decrease as total supply grows)
-	effectiveRate := (utils.NanoToThrylos(config.AnnualStakeReward) / currentTotalSupply) * 100
-	return effectiveRate
-}
-
-func contains(slice []string, item string) bool {
-	for _, a := range slice {
-		if a == item {
-			return true
-		}
-	}
-	return false
-}
-
-func (bc *Blockchain) getActiveNodeCount() int {
-	// This is a placeholder. In a real implementation, you would track active nodes.
-	// For now, we'll return a constant value.
-	return 50
-}
-
-// Example usage function
-=======
 // // FIXME: The total supply is not correct, it needs to be improved
 // func (bc *Blockchain) GetTotalSupply() int64 {
 // 	totalSupply := int64(0)
@@ -872,8 +533,7 @@
 // 	return 50
 // }
 
-// // Example usage function
->>>>>>> c5713f2e
+// Example usage function
 // func (bc *Blockchain) CreateNextBlock(nodes ...*node.Node) (*Block, error) {
 // 	var node *node.Node
 // 	if len(nodes) > 0 {
@@ -890,118 +550,6 @@
 // 	return bc.CreateBlockFromPendingTransactions(validator)
 // }
 
-<<<<<<< HEAD
-func (bc *Blockchain) calculateAverageLatency() time.Duration {
-	// This is a placeholder. In a real implementation, you would measure actual network latency.
-	// For now, we'll return a constant value.
-	return 200 * time.Millisecond
-}
-
-// FIXME: Does this need to started here?
-func (bc *Blockchain) StartPeriodicValidatorUpdate(interval time.Duration) {
-	ticker := time.NewTicker(interval)
-	go func() {
-		for range ticker.C {
-			bc.UpdateActiveValidators(bc.ConsensusManager.GetActiveValidatorCount())
-		}
-	}()
-}
-
-// When reading or processing transactions that have been deserialized from Protobuf, you'll use ConvertProtoUTXOToShared to convert the Protobuf-generated UTXOs back into the format your application uses internally.
-
-// ConvertProtoUTXOToShared converts a Protobuf-generated UTXO to your shared UTXO type.
-func ConvertProtoUTXOToShared(protoUTXO *thrylos.UTXO) shared.UTXO {
-	return shared.UTXO{
-		ID:            protoUTXO.GetTransactionId(), // Assuming you have corresponding fields
-		TransactionID: protoUTXO.GetTransactionId(),
-		Index:         int(protoUTXO.GetIndex()), // Convert from int32 to int if necessary
-		OwnerAddress:  protoUTXO.GetOwnerAddress(),
-		Amount:        int64(protoUTXO.GetAmount()), // Convert from int64 to int if necessary
-	}
-}
-
-func (bc *Blockchain) Status() string {
-	// Example status: return the number of blocks in the blockchain
-	return fmt.Sprintf("Current blockchain length: %d blocks", len(bc.Blocks))
-}
-
-func (bc *Blockchain) CreateInitialWalletUTXO(address string, initialBalance int64) error {
-	utxo := shared.UTXO{
-		OwnerAddress:  address,
-		Amount:        initialBalance,
-		TransactionID: fmt.Sprintf("genesis-%s", address),
-		IsSpent:       false,
-		Index:         0, // Use 0 for initial UTXO
-	}
-
-	return bc.Database.AddUTXO(utxo)
-}
-
-func (bc *Blockchain) GetUTXOsForAddress(address string) ([]shared.UTXO, error) {
-	log.Printf("Fetching UTXOs for address: %s", address)
-	utxos, err := bc.Database.GetUTXOsForAddress(address)
-	if err != nil {
-		log.Printf("Failed to fetch UTXOs from database: %s", err)
-		return nil, err
-	}
-	log.Printf("Retrieved %d UTXOs for address %s", len(utxos), address)
-	return utxos, nil
-}
-
-func (bc *Blockchain) GetAllUTXOs() (map[string][]shared.UTXO, error) {
-	return bc.Database.GetAllUTXOs()
-}
-
-func (bc *Blockchain) GetUTXOsForUser(address string) ([]shared.UTXO, error) {
-	return bc.Database.GetUTXOsForUser(address)
-}
-
-// Always deals with nanoTHRYLOS as int64
-func (bc *Blockchain) GetBalance(address string) (int64, error) {
-	var balance int64 = 0
-	utxos, err := bc.Database.GetUTXOsForAddress(address)
-	if err != nil {
-		return 0, err
-	}
-
-	for _, utxo := range utxos {
-		if !utxo.IsSpent {
-			balance += utxo.Amount
-		}
-	}
-	return balance, nil
-}
-
-// ConvertToThrylos converts nanoTHRYLOS to THRYLOS
-func ConvertToThrylos(nanoThrylos decimal.Decimal) decimal.Decimal {
-	return nanoThrylos.Div(decimal.NewFromInt(1e7))
-}
-
-// ConvertToNanoThrylos converts THRYLOS to nanoTHRYLOS
-func ConvertToNanoThrylos(thrylos decimal.Decimal) decimal.Decimal {
-	return thrylos.Mul(decimal.NewFromInt(1e7))
-}
-
-func (bc *Blockchain) RegisterPublicKey(pubKey string) error {
-	// Convert the public key string to bytes, assuming pubKey is base64 encoded
-	pubKeyBytes, err := base64.StdEncoding.DecodeString(pubKey)
-	if err != nil {
-		return fmt.Errorf("error decoding public key: %v", err)
-	}
-
-	// Create and parse MLDSA public key from bytes
-	mldsaPubKey := new(mldsa44.PublicKey)
-	err = mldsaPubKey.UnmarshalBinary(pubKeyBytes)
-	if err != nil {
-		return fmt.Errorf("failed to parse MLDSA public key: %v", err)
-	}
-
-	// Assuming "publicKeyAddress" should be dynamically determined or correctly provided
-	return bc.Database.InsertOrUpdateMLDSAPublicKey("publicKeyAddress", mldsaPubKey)
-}
-
-// In blockchain.go, within your Blockchain struct definition
-=======
 // func (bc *Blockchain) calculateAverageLatency() time.Duration {
 // 	// This is a placeholder. In a real implementation, you would measure actual network latency.
 // 	// For now, we'll return a constant value.
@@ -1111,8 +659,7 @@
 // 	return bc.Database.InsertOrUpdateMLDSAPublicKey("publicKeyAddress", mldsaPubKey)
 // }
 
-// // In blockchain.go, within your Blockchain struct definition
->>>>>>> c5713f2e
+// In blockchain.go, within your Blockchain struct definition
 // func (bc *Blockchain) RetrievePublicKey(ownerAddress string) (*mldsa44.PublicKey, error) {
 // 	bc.Mu.RLock()
 // 	defer bc.Mu.RUnlock()
@@ -1156,64 +703,6 @@
 // 	return bc.ProcessPendingTransactions(validator)
 // }
 
-<<<<<<< HEAD
-// Load all Validator public keys into Memory
-func (bc *Blockchain) LoadAllValidatorPublicKeys() error {
-	bc.Mu.Lock()
-	defer bc.Mu.Unlock()
-
-	log.Println("Loading all validator public keys")
-
-	for address := range bc.Stakeholders {
-		log.Printf("Attempting to load public key for stakeholder: %s", address)
-		pubKeyBytes, err := bc.Database.RetrieveValidatorPublicKey(address)
-		if err != nil {
-			log.Printf("Failed to load public key for stakeholder %s: %v", address, err)
-			continue
-		}
-
-		if len(pubKeyBytes) > 0 {
-			// Create a new PublicKey instance
-			pubKey := new(mldsa44.PublicKey)
-			// Parse the bytes into the public key
-			err = pubKey.UnmarshalBinary(pubKeyBytes)
-			if err != nil {
-				log.Printf("Failed to parse public key for stakeholder %s: %v", address, err)
-				continue
-			}
-
-			// Store the pointer directly
-			bc.PublicKeyMap[address] = pubKey
-			log.Printf("Loaded public key for validator: %s", address)
-		}
-	}
-
-	log.Printf("Loaded public keys for %d validators", len(bc.PublicKeyMap))
-	return nil
-}
-
-func (bc *Blockchain) GetValidatorPublicKey(validatorAddress string) (*mldsa44.PublicKey, error) {
-	// Retrieve the public key from storage
-	storedPubKey, err := bc.Database.RetrieveValidatorPublicKey(validatorAddress)
-	if err != nil {
-		return nil, fmt.Errorf("failed to retrieve public key for validator %s: %v", validatorAddress, err)
-	}
-
-	// Create a new MLDSA44 public key
-	publicKey := new(mldsa44.PublicKey)
-
-	// Unmarshal the stored bytes into the public key
-	err = publicKey.UnmarshalBinary(storedPubKey)
-	if err != nil {
-		return nil, fmt.Errorf("failed to unmarshal public key for validator %s: %v", validatorAddress, err)
-	}
-
-	return publicKey, nil
-}
-
-// CreateBlock generates a new block with the given transactions, validator, previous hash, and timestamp.
-// This method encapsulates the logic for building a block to be added to the blockchain.
-=======
 // // Load all Validator public keys into Memory
 // func (bc *Blockchain) LoadAllValidatorPublicKeys() error {
 // 	bc.Mu.Lock()
@@ -1268,9 +757,8 @@
 // 	return publicKey, nil
 // }
 
-// // CreateBlock generates a new block with the given transactions, validator, previous hash, and timestamp.
-// // This method encapsulates the logic for building a block to be added to the blockchain.
->>>>>>> c5713f2e
+// CreateBlock generates a new block with the given transactions, validator, previous hash, and timestamp.
+// This method encapsulates the logic for building a block to be added to the blockchain.
 // func (bc *Blockchain) CreateUnsignedBlock(transactions []*thrylos.Transaction, validator string) (*Block, error) {
 // 	prevBlock := bc.Blocks[len(bc.Blocks)-1]
 // 	newBlock := &Block{
@@ -1347,129 +835,6 @@
 // 	return nil
 // }
 
-<<<<<<< HEAD
-func (bc *Blockchain) CheckValidatorKeyConsistency() error {
-	log.Println("Checking validator key consistency")
-
-	allPublicKeys, err := bc.Database.GetAllValidatorPublicKeys()
-	if err != nil {
-		return fmt.Errorf("failed to retrieve all validator public keys: %v", err)
-	}
-
-	log.Printf("Total stored validator public keys: %d", len(allPublicKeys))
-	log.Printf("Total active validators: %d", len(bc.ActiveValidators))
-
-	for address, storedPubKey := range allPublicKeys {
-		log.Printf("Checking consistency for validator: %s", address)
-
-		// Convert stored public key to bytes for logging
-		storedPubKeyBytes, err := storedPubKey.MarshalBinary()
-		if err != nil {
-			log.Printf("Failed to marshal stored public key for validator %s: %v", address, err)
-			continue
-		}
-		log.Printf("Stored public key for %s: %x", address, storedPubKeyBytes)
-
-		if bc.IsActiveValidator(address) {
-			log.Printf("Validator %s is active", address)
-
-			privateKey, bech32Address, err := bc.GetValidatorPrivateKey(address)
-			if err != nil {
-				log.Printf("Failed to retrieve private key for validator %s: %v", address, err)
-				continue
-			}
-
-			log.Printf("Retrieved private key for %s, Bech32 address: %s", address, bech32Address)
-
-			// Fixed: Use pointer type for the type assertion
-			derivedPublicKey := privateKey.Public().(*mldsa44.PublicKey)
-
-			// Convert both keys to bytes for comparison
-			derivedPubKeyBytes, err := derivedPublicKey.MarshalBinary()
-			if err != nil {
-				return fmt.Errorf("failed to marshal derived public key for validator %s: %v", address, err)
-			}
-
-			storedPubKeyBytes, err := storedPubKey.MarshalBinary()
-			if err != nil {
-				return fmt.Errorf("failed to marshal stored public key for validator %s: %v", address, err)
-			}
-
-			log.Printf("Derived public key for %s: %x", address, derivedPubKeyBytes)
-
-			if !bytes.Equal(storedPubKeyBytes, derivedPubKeyBytes) {
-				log.Printf("Key mismatch for validator %s (Bech32: %s):", address, bech32Address)
-				log.Printf("  Stored public key:  %x", storedPubKeyBytes)
-				log.Printf("  Derived public key: %x", derivedPubKeyBytes)
-				return fmt.Errorf("key mismatch for active validator %s (Bech32: %s): stored public key does not match derived public key",
-					address, bech32Address)
-			}
-
-			log.Printf("Keys consistent for active validator %s", address)
-		} else {
-			log.Printf("Validator %s is not active", address)
-		}
-	}
-
-	for _, activeAddress := range bc.ActiveValidators {
-		if _, exists := allPublicKeys[activeAddress]; !exists {
-			log.Printf("Active validator %s does not have a stored public key", activeAddress)
-			return fmt.Errorf("active validator %s does not have a stored public key", activeAddress)
-		}
-	}
-
-	log.Println("Validator key consistency check completed")
-	return nil
-}
-
-// Helper function to efficiently check salt uniqueness in all blocks
-func (bc *Blockchain) checkSaltInBlocks(salt []byte) bool {
-	bc.Mu.RLock()
-	defer bc.Mu.RUnlock()
-
-	// Create an efficient lookup for pending transaction salts
-	pendingSalts := make(map[string]bool)
-	for _, tx := range bc.PendingTransactions {
-		pendingSalts[string(tx.Salt)] = true
-	}
-
-	// Check pending transactions first (faster in-memory check)
-	if pendingSalts[string(salt)] {
-		return true
-	}
-
-	// Check confirmed blocks
-	for _, block := range bc.Blocks {
-		for _, tx := range block.Transactions {
-			if bytes.Equal(tx.Salt, salt) {
-				return true
-			}
-		}
-	}
-
-	return false
-}
-
-// Helper function to verify transaction uniqueness using salt
-func verifyTransactionUniqueness(tx *thrylos.Transaction, blockchain *Blockchain) error {
-	if tx == nil {
-		return fmt.Errorf("nil transaction")
-	}
-	if len(tx.Salt) == 0 {
-		return fmt.Errorf("empty salt")
-	}
-	if len(tx.Salt) != 32 {
-		return fmt.Errorf("invalid salt length: expected 32 bytes, got %d", len(tx.Salt))
-	}
-
-	// Use the efficient helper function to check salt uniqueness
-	if blockchain.checkSaltInBlocks(tx.Salt) {
-		return fmt.Errorf("duplicate salt detected: transaction replay attempt")
-	}
-
-	return nil
-}
-=======
 // func (bc *Blockchain) CheckValidatorKeyConsistency() error {
 // 	log.Println("Checking validator key consistency")
 
@@ -1591,7 +956,6 @@
 
 // 	return nil
 // }
->>>>>>> c5713f2e
 
 // func (bc *Blockchain) SignBlock(block *Block, validatorAddress string) ([]byte, error) {
 // 	privateKey, bech32Address, err := bc.GetValidatorPrivateKey(validatorAddress)
@@ -1614,80 +978,6 @@
 // 	return signature, nil
 // }
 
-<<<<<<< HEAD
-func (bc *Blockchain) SlashMaliciousValidator(validatorAddress string, slashAmount int64) {
-	if _, ok := bc.Stakeholders[validatorAddress]; ok {
-		// Deduct the slashAmount from the stake
-		bc.Stakeholders[validatorAddress] -= slashAmount
-		if bc.Stakeholders[validatorAddress] <= 0 {
-			// Remove validator if their stake goes to zero or negative
-			delete(bc.Stakeholders, validatorAddress)
-		}
-	}
-}
-
-func (bc *Blockchain) IsSlashed(validator string) bool {
-	// Check if validator is in slashed state
-	if stake, exists := bc.Stakeholders[validator]; exists {
-		return stake < bc.MinStakeForValidator.Int64() // Validator is slashed if below min stake
-	}
-	return false
-}
-
-func (bc *Blockchain) GetChainID() string {
-	return "0x1" // Mainnet (adjust as per your chain)
-}
-
-func (bc *Blockchain) ResolveForks() {
-	var longestFork *Fork
-	longestLength := len(bc.Blocks)
-	for _, fork := range bc.Forks {
-		if len(fork.Blocks)+fork.Index > longestLength {
-			longestLength = len(fork.Blocks) + fork.Index
-			longestFork = fork
-		}
-	}
-	if longestFork != nil {
-		// Switch to the longest fork
-		bc.Blocks = append(bc.Blocks[:longestFork.Index], longestFork.Blocks...)
-	}
-	// Clear forks as the longest chain is now the main chain
-	bc.Forks = nil
-}
-
-// In Blockchain
-func (bc *Blockchain) InsertOrUpdatePublicKey(address string, publicKeyBytes []byte, keyType string) error {
-	log.Printf("InsertOrUpdatePublicKey called with address: %s, keyType: %s", address, keyType)
-
-	if len(publicKeyBytes) == 0 {
-		return fmt.Errorf("empty public key bytes provided")
-	}
-	log.Printf("PublicKey bytes: %x", publicKeyBytes)
-
-	switch keyType {
-	case "MLDSA":
-		// Parse the bytes into an MLDSA public key
-		pubKey := new(mldsa44.PublicKey)
-		err := pubKey.UnmarshalBinary(publicKeyBytes)
-		if err != nil {
-			log.Printf("Failed to parse MLDSA public key for address %s: %v", address, err)
-			return fmt.Errorf("failed to parse MLDSA public key: %v", err)
-		}
-
-		// Store the parsed key
-		err = bc.Database.InsertOrUpdateMLDSAPublicKey(address, pubKey)
-		if err != nil {
-			log.Printf("Failed to store MLDSA public key for address %s: %v", address, err)
-			return fmt.Errorf("failed to store MLDSA public key: %v", err)
-		}
-
-		log.Printf("Successfully stored MLDSA public key for address %s", address)
-		return nil
-	default:
-		return fmt.Errorf("unsupported key type: %s", keyType)
-	}
-}
-=======
 // func (bc *Blockchain) SlashMaliciousValidator(validatorAddress string, slashAmount int64) {
 // 	if _, ok := bc.Stakeholders[validatorAddress]; ok {
 // 		// Deduct the slashAmount from the stake
@@ -1760,7 +1050,6 @@
 // 		return fmt.Errorf("unsupported key type: %s", keyType)
 // 	}
 // }
->>>>>>> c5713f2e
 
 // func (bc *Blockchain) validateBlockTransactionSalts(block *Block) error {
 // 	seenSalts := make(map[string]bool)
@@ -1780,11 +1069,7 @@
 // 	return nil
 // }
 
-<<<<<<< HEAD
 // ValidateBlock checks if the block is valid
-=======
-// // ValidateBlock checks if the block is valid
->>>>>>> c5713f2e
 // func (bc *Blockchain) ValidateBlock(newBlock *Block, prevBlock *Block) bool {
 // 	// Existing checks
 // 	if !bytes.Equal(newBlock.PrevHash, prevBlock.Hash) {
@@ -1813,66 +1098,6 @@
 // 	return true
 // }
 
-<<<<<<< HEAD
-func (bc *Blockchain) GetLastBlock() (*Block, int, error) {
-	// Query the last block data and index
-	blockData, lastIndex, err := bc.Database.GetLastBlockData()
-	if err != nil {
-		if err == sql.ErrNoRows {
-			// Handle no rows returned, which means the blockchain is empty
-			return nil, 0, nil
-		}
-		return nil, 0, err
-	}
-
-	// Deserialize the block
-	var lastBlock Block
-	buffer := bytes.NewBuffer(blockData)
-	decoder := gob.NewDecoder(buffer)
-	err = decoder.Decode(&lastBlock)
-	if err != nil {
-		return nil, 0, err
-	}
-
-	// Return the block along with its index
-	return &lastBlock, lastIndex, nil
-}
-
-// addUTXO adds a new UTXO to the blockchain's UTXO set.
-func (bc *Blockchain) addUTXO(utxo shared.UTXO) error {
-	utxoKey := fmt.Sprintf("%s:%d", utxo.TransactionID, utxo.Index)
-	log.Printf("Adding UTXO with key: %s", utxoKey)
-
-	if _, exists := bc.UTXOs[utxoKey]; !exists {
-		bc.UTXOs[utxoKey] = []*thrylos.UTXO{}
-	}
-
-	thrylosUtxo := shared.ConvertSharedUTXOToProto(utxo)
-	bc.UTXOs[utxoKey] = append(bc.UTXOs[utxoKey], thrylosUtxo)
-
-	if err := bc.Database.AddUTXO(utxo); err != nil {
-		log.Printf("Failed to add UTXO to database: %s", err)
-		return err
-	}
-
-	log.Printf("UTXO successfully added: %v", utxo)
-	return nil
-}
-
-// removeUTXO removes a UTXO from the blockchain's UTXO set based on transaction ID and index.
-func (bc *Blockchain) removeUTXO(transactionID string, index int32) bool {
-	utxoKey := fmt.Sprintf("%s:%d", transactionID, index)
-	if _, exists := bc.UTXOs[utxoKey]; exists {
-		delete(bc.UTXOs, utxoKey)
-		return true
-	}
-	return false
-}
-
-// VerifyTransaction checks the validity of a transaction against the current state of the blockchain,
-// including signature verification and double spending checks. It's essential for maintaining the
-// Example snippet for VerifyTransaction method adjustment
-=======
 // func (bc *Blockchain) GetLastBlock() (*Block, int, error) {
 // 	// Query the last block data and index
 // 	blockData, lastIndex, err := bc.Database.GetLastBlockData()
@@ -1928,10 +1153,9 @@
 // 	return false
 // }
 
-// // VerifyTransaction checks the validity of a transaction against the current state of the blockchain,
-// // including signature verification and double spending checks. It's essential for maintaining the
-// // Example snippet for VerifyTransaction method adjustment
->>>>>>> c5713f2e
+// VerifyTransaction checks the validity of a transaction against the current state of the blockchain,
+// including signature verification and double spending checks. It's essential for maintaining the
+// Example snippet for VerifyTransaction method adjustment
 // func (bc *Blockchain) VerifyTransaction(tx *thrylos.Transaction) (bool, error) {
 // 	// Check if salt is present and valid
 // 	if len(tx.Salt) == 0 {
@@ -1977,75 +1201,6 @@
 // 	return true, nil
 // }
 
-<<<<<<< HEAD
-// Helper function to generate a random salt
-func generateSalt() ([]byte, error) {
-	salt := make([]byte, 32) // Using 32 bytes for salt
-	_, err := rand.Read(salt)
-	if err != nil {
-		return nil, fmt.Errorf("failed to generate salt: %v", err)
-	}
-	return salt, nil
-}
-
-// AddPendingTransaction adds a new transaction to the pool of pending transactions.
-func (bc *Blockchain) AddPendingTransaction(tx *thrylos.Transaction) error {
-	// Generate and set salt if not already present
-	if len(tx.Salt) == 0 {
-		salt, err := generateSalt()
-		if err != nil {
-			return fmt.Errorf("failed to generate salt: %v", err)
-		}
-		tx.Salt = salt
-	}
-
-	// Verify salt uniqueness before adding to pending pool
-	if err := verifyTransactionUniqueness(tx, bc); err != nil {
-		return fmt.Errorf("transaction salt verification failed: %v", err)
-	}
-
-	// Propagate to all validators before proceeding
-	if err := bc.TransactionPropagator.PropagateTransaction(tx); err != nil {
-		return fmt.Errorf("failed to propagate transaction: %v", err)
-	}
-	log.Printf("Transaction %s propagated to all validators", tx.Id)
-
-	// Start database transaction
-	txn, err := bc.Database.BeginTransaction()
-	if err != nil {
-		return fmt.Errorf("failed to begin transaction: %v", err)
-	}
-	defer bc.Database.RollbackTransaction(txn)
-
-	// Store transaction with salt
-	txKey := []byte("transaction-" + tx.Id)
-	tx.Status = "pending"
-	txJSON, err := json.Marshal(tx)
-	if err != nil {
-		return fmt.Errorf("error marshaling transaction: %v", err)
-	}
-
-	if err := bc.Database.SetTransaction(txn, txKey, txJSON); err != nil {
-		return fmt.Errorf("error storing transaction: %v", err)
-	}
-
-	if err := bc.Database.CommitTransaction(txn); err != nil {
-		return fmt.Errorf("error committing transaction: %v", err)
-	}
-
-	bc.Mu.Lock()
-	bc.PendingTransactions = append(bc.PendingTransactions, tx)
-	totalPending := len(bc.PendingTransactions)
-	bc.Mu.Unlock()
-
-	log.Printf("Transaction %s with salt added to pending pool. Total pending: %d",
-		tx.Id, totalPending)
-
-	return nil
-}
-
-// ProcessPendingTransactions processes all pending transactions, attempting to form a new block.
-=======
 // // Helper function to generate a random salt
 // func generateSalt() ([]byte, error) {
 // 	salt := make([]byte, 32) // Using 32 bytes for salt
@@ -2112,8 +1267,7 @@
 // 	return nil
 // }
 
-// // ProcessPendingTransactions processes all pending transactions, attempting to form a new block.
->>>>>>> c5713f2e
+// ProcessPendingTransactions processes all pending transactions, attempting to form a new block.
 // func (bc *Blockchain) ProcessPendingTransactions(validator string) (*Block, error) {
 // 	// First, verify validator status before acquiring locks
 // 	if !bc.IsActiveValidator(validator) {
@@ -2184,88 +1338,6 @@
 // 	return signedBlock, nil
 // }
 
-<<<<<<< HEAD
-func (bc *Blockchain) GetActiveValidators() []string {
-	bc.Mu.RLock()
-	defer bc.Mu.RUnlock()
-	return bc.ActiveValidators
-}
-
-func (bc *Blockchain) GetStakeholders() map[string]int64 {
-	bc.Mu.RLock()
-	defer bc.Mu.RUnlock()
-	return bc.Stakeholders
-}
-
-// First, ensure when creating transaction inputs we set the original transaction ID
-func (bc *Blockchain) processTransactionInBlock(txContext *shared.TransactionContext, tx *thrylos.Transaction) error {
-	// Mark input UTXOs as spent
-	for _, input := range tx.Inputs {
-		// Validate input fields
-		if input.TransactionId == "" {
-			return fmt.Errorf("input UTXO has no transaction_id field set")
-		}
-
-		utxo := shared.UTXO{
-			TransactionID: input.TransactionId, // This must be the genesis or previous transaction ID
-			Index:         int(input.Index),
-			OwnerAddress:  input.OwnerAddress,
-			Amount:        int64(input.Amount),
-			IsSpent:       false,
-		}
-
-		// Debug logging
-		log.Printf("Processing input UTXO: TransactionID=%s, Index=%d, Owner=%s, Amount=%d",
-			utxo.TransactionID, utxo.Index, utxo.OwnerAddress, utxo.Amount)
-
-		if err := bc.Database.MarkUTXOAsSpent(txContext, utxo); err != nil {
-			return fmt.Errorf("failed to mark UTXO as spent: %v", err)
-		}
-	}
-
-	// Create new UTXOs for outputs with the current transaction ID
-	for i, output := range tx.Outputs {
-		newUTXO := shared.UTXO{
-			TransactionID: tx.Id, // Use current transaction's ID for new UTXOs
-			Index:         i,
-			OwnerAddress:  output.OwnerAddress,
-			Amount:        int64(output.Amount),
-			IsSpent:       false,
-		}
-
-		// Debug logging
-		log.Printf("Creating new UTXO: TransactionID=%s, Index=%d, Owner=%s, Amount=%d",
-			newUTXO.TransactionID, newUTXO.Index, newUTXO.OwnerAddress, newUTXO.Amount)
-
-		if err := bc.Database.AddNewUTXO(txContext, newUTXO); err != nil {
-			return fmt.Errorf("failed to create new UTXO: %v", err)
-		}
-	}
-
-	return nil
-}
-
-func (bc *Blockchain) notifyBalanceUpdates(tx *thrylos.Transaction) {
-	if bc.OnBalanceUpdate == nil {
-		return
-	}
-
-	addresses := make(map[string]bool)
-	addresses[tx.Sender] = true
-	for _, output := range tx.Outputs {
-		addresses[output.OwnerAddress] = true
-	}
-
-	for address := range addresses {
-		balance, err := bc.GetBalance(address)
-		if err != nil {
-			log.Printf("Failed to get balance for %s: %v", address, err)
-			continue
-		}
-		bc.OnBalanceUpdate(address, balance)
-	}
-}
-=======
 // func (bc *Blockchain) GetActiveValidators() []string {
 // 	bc.Mu.RLock()
 // 	defer bc.Mu.RUnlock()
@@ -2346,7 +1418,6 @@
 // 		bc.OnBalanceUpdate(address, balance)
 // 	}
 // }
->>>>>>> c5713f2e
 
 // func (bc *Blockchain) SimulateValidatorSigning(unsignedBlock *Block) (*Block, error) {
 // 	log.Printf("Simulating block signing for validator: %s", unsignedBlock.Validator)
@@ -2409,69 +1480,6 @@
 // 	return unsignedBlock, nil
 // }
 
-<<<<<<< HEAD
-func (bc *Blockchain) UpdateTransactionStatus(txID string, status string, blockHash []byte) error {
-	// Begin a new database transaction
-	txn, err := bc.Database.BeginTransaction()
-	if err != nil {
-		return fmt.Errorf("failed to begin database transaction: %v", err)
-	}
-	defer bc.Database.RollbackTransaction(txn)
-
-	// Retrieve the existing transaction
-	txKey := []byte("transaction-" + txID)
-	txItem, err := txn.Txn.Get(txKey)
-	if err != nil {
-		// If transaction doesn't exist, create a new one
-		tx := &thrylos.Transaction{
-			Id:        txID,
-			Status:    status,
-			BlockHash: blockHash,
-			// Set other required fields that you have available
-		}
-		txJSON, err := json.Marshal(tx)
-		if err != nil {
-			return fmt.Errorf("error marshaling new transaction: %v", err)
-		}
-		if err := bc.Database.SetTransaction(txn, txKey, txJSON); err != nil {
-			return fmt.Errorf("error storing new transaction: %v", err)
-		}
-	} else {
-		// Update existing transaction
-		var tx thrylos.Transaction
-		err = txItem.Value(func(val []byte) error {
-			return json.Unmarshal(val, &tx)
-		})
-		if err != nil {
-			return fmt.Errorf("error unmarshaling transaction: %v", err)
-		}
-
-		// Update the transaction status
-		tx.Status = status
-		tx.BlockHash = blockHash
-
-		// Serialize and store the updated transaction
-		updatedTxJSON, err := json.Marshal(tx)
-		if err != nil {
-			return fmt.Errorf("error marshaling updated transaction: %v", err)
-		}
-		if err := bc.Database.SetTransaction(txn, txKey, updatedTxJSON); err != nil {
-			return fmt.Errorf("error updating transaction: %v", err)
-		}
-	}
-
-	// Commit the transaction
-	if err := bc.Database.CommitTransaction(txn); err != nil {
-		return fmt.Errorf("error committing transaction update: %v", err)
-	}
-
-	log.Printf("Transaction %s status updated to %s in block %x", txID, status, blockHash)
-	return nil
-}
-
-// validateTransactionsConcurrently runs transaction validations in parallel and collects errors.
-// Validate transactions with available UTXOs
-=======
 // func (bc *Blockchain) UpdateTransactionStatus(txID string, status string, blockHash []byte) error {
 // 	// Begin a new database transaction
 // 	txn, err := bc.Database.BeginTransaction()
@@ -2531,9 +1539,8 @@
 // 	return nil
 // }
 
-// // validateTransactionsConcurrently runs transaction validations in parallel and collects errors.
-// // Validate transactions with available UTXOs
->>>>>>> c5713f2e
+// validateTransactionsConcurrently runs transaction validations in parallel and collects errors.
+// Validate transactions with available UTXOs
 // func (bc *Blockchain) validateTransactionsConcurrently(transactions []*thrylos.Transaction) []error {
 // 	var wg sync.WaitGroup
 // 	errChan := make(chan error, len(transactions))
@@ -2578,11 +1585,7 @@
 // 	return errs
 // }
 
-<<<<<<< HEAD
 // Helper function to convert thrylos.Transaction to shared.Transaction
-=======
-// // Helper function to convert thrylos.Transaction to shared.Transaction
->>>>>>> c5713f2e
 // func (bc *Blockchain) convertToSharedTransaction(tx *thrylos.Transaction) (shared.Transaction, error) {
 // 	if tx == nil {
 // 		return shared.Transaction{}, fmt.Errorf("nil transaction received for conversion")
@@ -2620,27 +1623,6 @@
 // 	}, nil
 // }
 
-<<<<<<< HEAD
-// Function to convert Blockchain UTXOs to a format usable in shared validation logic
-func (bc *Blockchain) convertUTXOsToRequiredFormat() map[string][]shared.UTXO {
-	result := make(map[string][]shared.UTXO)
-	for key, utxos := range bc.UTXOs {
-		sharedUtxos := make([]shared.UTXO, len(utxos))
-		for i, utxo := range utxos {
-			sharedUtxos[i] = shared.UTXO{
-				TransactionID: utxo.TransactionId,
-				Index:         int(utxo.Index),
-				OwnerAddress:  utxo.OwnerAddress,
-				Amount:        int64(utxo.Amount),
-			}
-		}
-		result[key] = sharedUtxos
-	}
-	return result
-}
-
-// Get the block and see how many transactions are in each block
-=======
 // // Function to convert Blockchain UTXOs to a format usable in shared validation logic
 // func (bc *Blockchain) convertUTXOsToRequiredFormat() map[string][]shared.UTXO {
 // 	result := make(map[string][]shared.UTXO)
@@ -2660,7 +1642,6 @@
 // }
 
 // // Get the block and see how many transactions are in each block
->>>>>>> c5713f2e
 
 // func (bc *Blockchain) GetBlockByID(id string) (*Block, error) {
 // 	// First, try to parse id as a block index
@@ -2704,17 +1685,6 @@
 // 	return nil, errors.New("transaction not found")
 // }
 
-<<<<<<< HEAD
-// This function should return the number of blocks in the blockchain.
-
-func (bc *Blockchain) GetBlockCount() int {
-	bc.Mu.RLock()
-	defer bc.Mu.RUnlock()
-	return len(bc.Blocks)
-}
-
-// This function should return the number of transactions for a given address, which is often referred to as the "nonce."
-=======
 // // This function should return the number of blocks in the blockchain.
 
 // func (bc *Blockchain) GetBlockCount() int {
@@ -2724,7 +1694,6 @@
 // }
 
 // // This function should return the number of transactions for a given address, which is often referred to as the "nonce."
->>>>>>> c5713f2e
 
 // func (bc *Blockchain) GetTransactionCount(address string) int {
 // 	bc.Mu.RLock()
@@ -2741,20 +1710,6 @@
 // 	return count
 // }
 
-<<<<<<< HEAD
-func (bc *Blockchain) GetBlock(blockNumber int) (*Block, error) {
-	blockData, err := bc.Database.RetrieveBlock(blockNumber)
-	if err != nil {
-		return nil, fmt.Errorf("failed to retrieve block data: %v", err)
-	}
-
-	var block Block
-	if err := json.Unmarshal(blockData, &block); err != nil { // Deserialize here
-		return nil, fmt.Errorf("failed to deserialize block: %v", err)
-	}
-	return &block, nil
-}
-=======
 // func (bc *Blockchain) GetBlock(blockNumber int) (*Block, error) {
 // 	blockData, err := bc.Database.RetrieveBlock(blockNumber)
 // 	if err != nil {
@@ -2767,7 +1722,6 @@
 // 	}
 // 	return &block, nil
 // }
->>>>>>> c5713f2e
 
 // func (bc *Blockchain) RegisterValidator(address string, pubKey string, bypassStakeCheck bool) error {
 // 	log.Printf("Entering RegisterValidator function for address: %s", address)
@@ -2855,77 +1809,6 @@
 // 	return nil
 // }
 
-<<<<<<< HEAD
-func (bc *Blockchain) StoreValidatorPrivateKey(address string, privKeyBytes []byte) error {
-	log.Printf("Storing private key for validator: %s", address)
-
-	// Create and parse MLDSA private key
-	mldsaPrivKey := new(mldsa44.PrivateKey)
-	err := mldsaPrivKey.UnmarshalBinary(privKeyBytes)
-	if err != nil {
-		return fmt.Errorf("failed to parse MLDSA private key for validator %s: %v", address, err)
-	}
-
-	if err := bc.ValidatorKeys.StoreKey(address, mldsaPrivKey); err != nil {
-		log.Printf("Failed to store private key for validator %s: %v", address, err)
-		return fmt.Errorf("failed to store private key for validator %s: %v", address, err)
-	}
-
-	log.Printf("Private key for validator %s stored securely", address)
-	return nil
-}
-
-func (bc *Blockchain) GetValidatorPrivateKey(validatorAddress string) (*mldsa44.PrivateKey, string, error) {
-	log.Printf("Attempting to retrieve private key for validator: %s", validatorAddress)
-
-	// Check if the validator is active
-	if !bc.IsActiveValidator(validatorAddress) {
-		log.Printf("Validator %s is not in the active validator list", validatorAddress)
-		return nil, "", fmt.Errorf("validator is not active: %s", validatorAddress)
-	}
-
-	// Retrieve the private key from the ValidatorKeys store
-	privateKey, exists := bc.ValidatorKeys.GetKey(validatorAddress)
-	if !exists {
-		log.Printf("Failed to retrieve private key for validator %s", validatorAddress)
-		return nil, "", fmt.Errorf("failed to retrieve private key for validator %s", validatorAddress)
-	}
-
-	// Convert the validator address to Bech32 format
-	bech32Address, err := ConvertToBech32Address(validatorAddress)
-	if err != nil {
-		log.Printf("Failed to convert validator address %s to Bech32 format: %v", validatorAddress, err)
-		return privateKey, "", err
-	}
-
-	return privateKey, bech32Address, nil
-}
-
-func generateBech32Address(publicKey *mldsa44.PublicKey) (string, error) {
-	// First marshal the public key to bytes
-	pubKeyBytes, err := publicKey.MarshalBinary()
-	if err != nil {
-		return "", fmt.Errorf("failed to marshal public key: %v", err)
-	}
-
-	// Generate SHA256 hash of the marshaled public key
-	hash := sha256.Sum256(pubKeyBytes)
-
-	// Take first 20 bytes of the hash for the address
-	converted, err := bech32.ConvertBits(hash[:20], 8, 5, true)
-	if err != nil {
-		return "", fmt.Errorf("failed to convert bits for Bech32 address: %v", err)
-	}
-
-	// Encode with tl1 prefix
-	bech32Address, err := bech32.Encode("tl1", converted)
-	if err != nil {
-		return "", fmt.Errorf("failed to encode Bech32 address: %v", err)
-	}
-
-	return bech32Address, nil
-}
-=======
 // func (bc *Blockchain) StoreValidatorPrivateKey(address string, privKeyBytes []byte) error {
 // 	log.Printf("Storing private key for validator: %s", address)
 
@@ -2995,7 +1878,6 @@
 
 // 	return bech32Address, nil
 // }
->>>>>>> c5713f2e
 
 // func (bc *Blockchain) EnsureTestValidatorRegistered(address string, publicKey mldsa44.PublicKey) error {
 // 	// Check if the validator is already registered
@@ -3021,58 +1903,6 @@
 // 	return nil
 // }
 
-<<<<<<< HEAD
-func (bc *Blockchain) TransferFunds(from, to string, amount int64) error {
-	bc.Mu.Lock()
-	defer bc.Mu.Unlock()
-
-	if from == "" {
-		from = bc.GenesisAccount // Default to the genesis account if 'from' is not specified
-	}
-
-	// Check if the sender has enough funds
-	if bc.Stakeholders[from] < amount {
-		return fmt.Errorf("insufficient funds")
-	}
-
-	// Perform the transfer
-	bc.Stakeholders[from] -= amount
-	bc.Stakeholders[to] += amount
-
-	return nil
-}
-
-func (bc *Blockchain) UpdateActiveValidators(count int) {
-	bc.Mu.Lock()
-	defer bc.Mu.Unlock()
-
-	// Sort stakeholders by stake amount
-	type validatorStake struct {
-		address string
-		amount  int64
-	}
-	validators := make([]validatorStake, 0)
-
-	minValidatorStake := int64(40 * 1e7) // 40 THRYLOS minimum for validators
-
-	for addr, stake := range bc.Stakeholders {
-		if stake >= minValidatorStake { // Using fixed minimum validator stake
-			validators = append(validators, validatorStake{addr, stake})
-		}
-	}
-
-	// Sort by stake amount (descending)
-	sort.Slice(validators, func(i, j int) bool {
-		return validators[i].amount > validators[j].amount
-	})
-
-	// Update active validators list
-	bc.ActiveValidators = make([]string, 0)
-	for i := 0; i < min(count, len(validators)); i++ {
-		bc.ActiveValidators = append(bc.ActiveValidators, validators[i].address)
-	}
-}
-=======
 // func (bc *Blockchain) TransferFunds(from, to string, amount int64) error {
 // 	bc.Mu.Lock()
 // 	defer bc.Mu.Unlock()
@@ -3123,7 +1953,6 @@
 // 		bc.ActiveValidators = append(bc.ActiveValidators, validators[i].address)
 // 	}
 // }
->>>>>>> c5713f2e
 
 // func SharedToThrylos(tx *shared.Transaction) *thrylos.Transaction {
 // 	if tx == nil {
@@ -3157,27 +1986,6 @@
 // 	}
 // }
 
-<<<<<<< HEAD
-func ConvertSharedOutputs(outputs []shared.UTXO) []*thrylos.UTXO {
-	result := make([]*thrylos.UTXO, len(outputs))
-	for i, output := range outputs {
-		result[i] = &thrylos.UTXO{
-			TransactionId: output.TransactionID,
-			Index:         int32(output.Index),
-			OwnerAddress:  output.OwnerAddress,
-			Amount:        output.Amount,
-			IsSpent:       output.IsSpent,
-		}
-	}
-	return result
-}
-
-func ConvertSharedInputs(inputs []shared.UTXO) []*thrylos.UTXO {
-	return ConvertSharedOutputs(inputs) // Same conversion process
-}
-
-// Now we can update ProcessPoolTransaction to use these conversion functions
-=======
 // func ConvertSharedOutputs(outputs []shared.UTXO) []*thrylos.UTXO {
 // 	result := make([]*thrylos.UTXO, len(outputs))
 // 	for i, output := range outputs {
@@ -3196,8 +2004,7 @@
 // 	return ConvertSharedOutputs(inputs) // Same conversion process
 // }
 
-// // Now we can update ProcessPoolTransaction to use these conversion functions
->>>>>>> c5713f2e
+// Now we can update ProcessPoolTransaction to use these conversion functions
 // func (bc *Blockchain) ProcessPoolTransaction(tx *shared.Transaction) error {
 // 	bc.Mu.Lock()
 // 	defer bc.Mu.Unlock()
@@ -3233,11 +2040,7 @@
 // 	return nil
 // }
 
-<<<<<<< HEAD
 // Helper function to get delegation pool stats
-=======
-// // Helper function to get delegation pool stats
->>>>>>> c5713f2e
 // func (bc *Blockchain) GetPoolStats() map[string]interface{} {
 // 	bc.Mu.RLock()
 // 	defer bc.Mu.RUnlock()
@@ -3245,43 +2048,6 @@
 // 	return bc.StakingService.GetPoolStats()
 // }
 
-<<<<<<< HEAD
-func GenerateValidatorAddress() (string, error) {
-	// Generate a random 32-byte seed
-	seed := new([mldsa44.SeedSize]byte)
-	_, err := rand.Read(seed[:])
-	if err != nil {
-		return "", fmt.Errorf("failed to generate seed: %v", err)
-	}
-
-	// Generate ML-DSA-44 private and public keys from the seed
-	publicKey, privateKey := mldsa44.NewKeyFromSeed(seed)
-	_ = privateKey // Private key can be stored securely if needed
-
-	// Serialize the public key
-	publicKeyBytes := publicKey.Bytes()
-
-	// Hash the public key
-	hash := sha256.Sum256(publicKeyBytes)
-
-	// Use the first 20 bytes of the hash as the address bytes
-	addressBytes := hash[:20]
-
-	// Convert to 5-bit groups for bech32 encoding
-	converted, err := bech32.ConvertBits(addressBytes, 8, 5, true)
-	if err != nil {
-		return "", fmt.Errorf("failed to convert bits: %v", err)
-	}
-
-	// Encode using bech32
-	address, err := bech32.Encode("tl1", converted)
-	if err != nil {
-		return "", fmt.Errorf("failed to encode address: %v", err)
-	}
-
-	return address, nil
-}
-=======
 // func GenerateValidatorAddress() (string, error) {
 // 	// Generate a random 32-byte seed
 // 	seed := new([mldsa44.SeedSize]byte)
@@ -3317,7 +2083,6 @@
 
 // 	return address, nil
 // }
->>>>>>> c5713f2e
 
 // func (bc *Blockchain) GenerateAndStoreValidatorKey() (string, error) {
 // 	address, err := GenerateValidatorAddress()
@@ -3353,85 +2118,6 @@
 // 	return address, nil
 // }
 
-<<<<<<< HEAD
-// For generating multiple Validator Keys if necessary
-func (bc *Blockchain) GenerateAndStoreValidatorKeys(count int) ([]string, error) {
-	log.Printf("Starting to generate and store %d validator keys", count)
-	validatorAddresses := make([]string, 0, count)
-
-	for i := 0; i < count; i++ {
-		log.Printf("Generating validator key %d of %d", i+1, count)
-
-		// Generate validator address
-		address, err := GenerateValidatorAddress()
-		if err != nil {
-			log.Printf("Failed to generate validator address: %v", err)
-			return validatorAddresses, fmt.Errorf("failed to generate validator address: %v", err)
-		}
-
-		// Generate MLDSA key pair directly
-		pubKey, privKey, err := mldsa44.GenerateKey(rand.Reader)
-		if err != nil {
-			log.Printf("Failed to generate MLDSA key pair: %v", err)
-			return validatorAddresses, fmt.Errorf("failed to generate MLDSA key pair: %v", err)
-		}
-
-		// Store the private key
-		err = bc.ValidatorKeys.StoreKey(address, privKey)
-		if err != nil {
-			log.Printf("Failed to store validator private key: %v", err)
-			return validatorAddresses, fmt.Errorf("failed to store validator private key: %v", err)
-		}
-
-		// Store the public key in the database
-		err = bc.Database.StoreValidatorMLDSAPublicKey(address, pubKey)
-		if err != nil {
-			log.Printf("Failed to store validator public key: %v", err)
-			return validatorAddresses, fmt.Errorf("failed to store validator public key: %v", err)
-		}
-
-		// Verify the key was stored correctly
-		publicKeyBytes, err := bc.Database.RetrieveValidatorPublicKey(address)
-		if err != nil {
-			log.Printf("Error retrieving validator public key immediately after storage: %v", err)
-			return validatorAddresses, fmt.Errorf("failed to verify stored validator key: %v", err)
-		}
-
-		// Parse the public key bytes into MLDSA public key for verification
-		verifyPubKey := new(mldsa44.PublicKey)
-		err = verifyPubKey.UnmarshalBinary(publicKeyBytes)
-		if err != nil {
-			log.Printf("Failed to parse MLDSA public key for address %s: %v", address, err)
-			return validatorAddresses, fmt.Errorf("invalid public key format for address %s: %v", address, err)
-		}
-
-		// Verify the keys match
-		if !verifyPubKey.Equal(pubKey) {
-			log.Printf("Stored public key does not match generated key for address %s", address)
-			return validatorAddresses, fmt.Errorf("key verification failed for address %s", address)
-		}
-
-		log.Printf("Successfully verified stored validator public key for address: %s (Key size: %d bytes)",
-			address, len(publicKeyBytes))
-
-		// Add the verified key to the PublicKeyMap
-		bc.PublicKeyMap[address] = pubKey
-
-		log.Printf("Successfully generated and stored validator key %d: %s", i+1, address)
-		validatorAddresses = append(validatorAddresses, address)
-	}
-
-	log.Printf("Finished generating and storing %d validator keys", len(validatorAddresses))
-	return validatorAddresses, nil
-}
-
-func min(a, b int) int {
-	if a < b {
-		return a
-	}
-	return b
-}
-=======
 // // For generating multiple Validator Keys if necessary
 // func (bc *Blockchain) GenerateAndStoreValidatorKeys(count int) ([]string, error) {
 // 	log.Printf("Starting to generate and store %d validator keys", count)
@@ -3509,29 +2195,12 @@
 // 	}
 // 	return b
 // }
->>>>>>> c5713f2e
 
 // func (bc *Blockchain) validatorExists(address string) bool {
 // 	_, err := bc.RetrievePublicKey(address)
 // 	return err == nil
 // }
 
-<<<<<<< HEAD
-func (bc *Blockchain) IsActiveValidator(address string) bool {
-	bc.Mu.RLock()
-	defer bc.Mu.RUnlock()
-
-	for _, validator := range bc.ActiveValidators {
-		if validator == address {
-			return true
-		}
-	}
-	return false
-}
-
-// AddBlock adds a new block to the blockchain, with an optional timestamp.
-// If the timestamp is 0, the current system time is used as the block's timestamp.
-=======
 // func (bc *Blockchain) IsActiveValidator(address string) bool {
 // 	bc.Mu.RLock()
 // 	defer bc.Mu.RUnlock()
@@ -3544,9 +2213,8 @@
 // 	return false
 // }
 
-// // AddBlock adds a new block to the blockchain, with an optional timestamp.
-// // If the timestamp is 0, the current system time is used as the block's timestamp.
->>>>>>> c5713f2e
+// AddBlock adds a new block to the blockchain, with an optional timestamp.
+// If the timestamp is 0, the current system time is used as the block's timestamp.
 // func (bc *Blockchain) AddBlock(transactions []*thrylos.Transaction, validator string, prevHash []byte, optionalTimestamp ...int64) (bool, error) {
 // 	bc.Mu.Lock()
 // 	defer bc.Mu.Unlock()
@@ -3677,20 +2345,6 @@
 // 	}
 // }
 
-<<<<<<< HEAD
-// RewardValidator rewards the validator with new tokens
-func (bc *Blockchain) RewardValidator(validator string, reward int64) {
-	bc.Mu.Lock()
-	defer bc.Mu.Unlock()
-
-	// Deduct reward from Genesis account
-	bc.Stakeholders[bc.GenesisAccount] -= reward
-	// Add reward to validator
-	bc.Stakeholders[validator] += reward
-}
-
-// VerifyPoSRules verifies the PoS rules for the given block
-=======
 // // RewardValidator rewards the validator with new tokens
 // func (bc *Blockchain) RewardValidator(validator string, reward int64) {
 // 	bc.Mu.Lock()
@@ -3702,23 +2356,16 @@
 // 	bc.Stakeholders[validator] += reward
 // }
 
-// // VerifyPoSRules verifies the PoS rules for the given block
->>>>>>> c5713f2e
+// VerifyPoSRules verifies the PoS rules for the given block
 // func (bc *Blockchain) VerifyPoSRules(block Block) bool {
 // 	// Check if the validator had a stake at the time of block creation
 // 	_, exists := bc.Stakeholders[block.Validator]
 // 	return exists
 // }
 
-<<<<<<< HEAD
 // CheckChainIntegrity verifies the entire blockchain for hash integrity and chronological order,
 // ensuring that no blocks have been altered or inserted maliciously. It's a safeguard against tampering
 // and a key component in the blockchain's security mechanisms.
-=======
-// // CheckChainIntegrity verifies the entire blockchain for hash integrity and chronological order,
-// // ensuring that no blocks have been altered or inserted maliciously. It's a safeguard against tampering
-// // and a key component in the blockchain's security mechanisms.
->>>>>>> c5713f2e
 // func (bc *Blockchain) CheckChainIntegrity() bool {
 // 	for i := 1; i < len(bc.Blocks); i++ {
 // 		prevBlock := bc.Blocks[i-1]
@@ -3738,4 +2385,5 @@
 // 		}
 // 	}
 // 	return true
+// }
 // }