package processor

<<<<<<< HEAD
import (
	"context"
	"hash/fnv"
	"sync"
	"sync/atomic"
	"time"

	thrylos "github.com/thrylos-labs/thrylos"
	"github.com/thrylos-labs/thrylos/shared"
)

type ModernProcessor struct {
	workerCount    int
	workers        []*txWorker
	processedTxs   sync.Map
	metrics        *ProcessorMetrics
	ctx            context.Context
	cancel         context.CancelFunc
	txQueues       []chan *thrylos.Transaction
	priorityQueues []chan *thrylos.Transaction
	workerPool     chan struct{}
	msgCh          chan shared.Message
	DAGManager     *DAGManager
}

type ProcessorMetrics struct {
	processedCount    atomic.Int64
	totalLatency      atomic.Int64
	currentThroughput atomic.Int64
}

type txWorker struct {
	id        int
	shardID   int
	processor *ModernProcessor
	metrics   *workerMetrics
}

type workerMetrics struct {
	processedTxs atomic.Int64
	totalLatency atomic.Int64
}

// func NewModernProcessor() *ModernProcessor {
// 	ctx, cancel := context.WithCancel(context.Background())
// 	workerCount := runtime.NumCPU() * 2

// 	mp := &ModernProcessor{
=======
// import (
// 	"context"
// 	"fmt"
// 	"hash/fnv"
// 	"log"
// 	"runtime"
// 	"strings"
// 	"sync"
// 	"sync/atomic"
// 	"time"

// 	thrylos "github.com/thrylos-labs/thrylos"
// 	"github.com/thrylos-labs/thrylos/chain"
// 	"github.com/thrylos-labs/thrylos/node"
// )

// type ModernProcessor struct {
// 	node           *node.Node
// 	workerCount    int
// 	workers        []*txWorker
// 	processedTxs   sync.Map
// 	metrics        *ProcessorMetrics
// 	ctx            context.Context
// 	cancel         context.CancelFunc
// 	txQueues       []chan *thrylos.Transaction // One queue per shard
// 	priorityQueues []chan *thrylos.Transaction // Priority queue per shard
// 	workerPool     chan struct{}               // Limit concurrent workers
// }

// type ProcessorMetrics struct {
// 	processedCount    atomic.Int64
// 	totalLatency      atomic.Int64
// 	currentThroughput atomic.Int64
// }

// type txWorker struct {
// 	id        int
// 	shardID   int
// 	processor *ModernProcessor
// 	metrics   *workerMetrics
// }

// type workerMetrics struct {
// 	processedTxs atomic.Int64
// 	totalLatency atomic.Int64
// }

// func NewModernProcessor(blockchain *chain.Blockchain) *ModernProcessor {
// 	ctx, cancel := context.WithCancel(context.Background())
// 	workerCount := runtime.NumCPU() * 2 // Double the CPU count for optimal throughput

// 	mp := &ModernProcessor{
// 		node:           node,
>>>>>>> c5713f2e
// 		workerCount:    workerCount,
// 		ctx:            ctx,
// 		cancel:         cancel,
// 		metrics:        &ProcessorMetrics{},
<<<<<<< HEAD
// 		txQueues:       make([]chan *thrylos.Transaction, 12),
// 		priorityQueues: make([]chan *thrylos.Transaction, 12),
// 		workerPool:     make(chan struct{}, workerCount),
// 		msgCh:          make(chan shared.Message, 100),
=======
// 		txQueues:       make([]chan *thrylos.Transaction, 12), // 12 shards
// 		priorityQueues: make([]chan *thrylos.Transaction, 12),
// 		workerPool:     make(chan struct{}, workerCount),
>>>>>>> c5713f2e
// 	}

// 	// Initialize queues
// 	for i := 0; i < 12; i++ {
<<<<<<< HEAD
// 		mp.txQueues[i] = make(chan *thrylos.Transaction, 10000)
// 		mp.priorityQueues[i] = make(chan *thrylos.Transaction, 1000)
=======
// 		mp.txQueues[i] = make(chan *thrylos.Transaction, 10000)      // Large buffer per shard
// 		mp.priorityQueues[i] = make(chan *thrylos.Transaction, 1000) // Smaller buffer for priority
>>>>>>> c5713f2e
// 	}

// 	// Initialize workers
// 	mp.workers = make([]*txWorker, workerCount)
// 	for i := 0; i < workerCount; i++ {
// 		mp.workers[i] = &txWorker{
// 			id:        i,
<<<<<<< HEAD
// 			shardID:   i % 12,
=======
// 			shardID:   i % 12, // Distribute workers across shards
>>>>>>> c5713f2e
// 			processor: mp,
// 			metrics:   &workerMetrics{},
// 		}
// 	}

<<<<<<< HEAD
// 	// Subscribe to message types
// 	messageBus := shared.GetMessageBus()
// 	messageBus.Subscribe(shared.ProcessTransaction, mp.msgCh)
// 	messageBus.Subscribe(shared.UpdateProcessorState, mp.msgCh)

// 	// Start message handler
// 	go mp.handleMessages()

// 	return mp
// }

// func (mp *ModernProcessor) handleMessages() {
// 	for msg := range mp.msgCh {
// 		switch msg.Type {
// 		case shared.ProcessTransaction:
// 			mp.handleProcessTransaction(msg)
// 		case shared.UpdateProcessorState:
// 			mp.handleUpdateState(msg)
// 		}
// 	}
// }

// func (mp *ModernProcessor) handleProcessTransaction(msg shared.Message) {
// 	tx := msg.Data.(*thrylos.Transaction)
// 	err := mp.ProcessIncomingTransaction(tx)
// 	msg.ResponseCh <- shared.Response{Error: err}
// }

// func (mp *ModernProcessor) handleUpdateState(msg shared.Message) {
// 	req := msg.Data.(shared.UpdateProcessorStateRequest)

// 	// Update the processor's state based on the request
// 	mp.processedTxs.Store(req.TransactionID, req.State)

// 	// Log the state update
// 	log.Printf("Updated transaction %s state to: %s", req.TransactionID, req.State)

// 	// Send response
// 	msg.ResponseCh <- shared.Response{
// 		Data: map[string]string{
// 			"status": "updated",
// 			"txId":   req.TransactionID,
// 			"state":  req.State,
// 		},
// 	}
// }

=======
// 	return mp
// }

>>>>>>> c5713f2e
// func (mp *ModernProcessor) Start() {
// 	log.Printf("Starting ModernProcessor with %d workers", mp.workerCount)

// 	// Start worker routines
// 	for _, worker := range mp.workers {
// 		go worker.start()
// 	}

// 	// Start metrics collection
// 	go mp.collectMetrics()
// }

// func (mp *ModernProcessor) Stop() {
// 	mp.cancel()
// }

<<<<<<< HEAD
// func (mp *ModernProcessor) ProcessIncomingTransaction(dagManager *DAGManager, tx *thrylos.Transaction) error {
=======
// func (n *Node) InitializeProcessors() {
// 	log.Printf("Initializing node processors...")

// 	// Initialize DAG Manager first
// 	n.DAGManager = NewDAGManager(n)
// 	log.Printf("DAG manager initialized")

// 	// Initialize ModernProcessor
// 	n.ModernProcessor = NewModernProcessor(n)
// 	n.ModernProcessor.Start()
// 	log.Printf("Modern processor initialized and started")

// 	log.Printf("Node processors initialization complete")
// }

// func (n *Node) ProcessIncomingTransaction(tx *thrylos.Transaction) error {
>>>>>>> c5713f2e
// 	if tx == nil {
// 		log.Printf("ERROR: Received nil transaction")
// 		return fmt.Errorf("cannot process nil transaction")
// 	}

// 	txID := tx.GetId()
// 	log.Printf("=== BEGIN ProcessIncomingTransaction [%s] ===", txID)

// 	// Fast path: check processed state
<<<<<<< HEAD
// 	if _, exists := mp.processedTxs.Load(txID); exists {
=======
// 	if _, exists := n.ModernProcessor.processedTxs.Load(txID); exists {
>>>>>>> c5713f2e
// 		log.Printf("Transaction [%s] already processed, skipping", txID)
// 		return nil
// 	}

<<<<<<< HEAD
// 	// Process DAG first using message system
// 	log.Printf("Processing DAG for transaction [%s]", txID)
// 	responseCh := make(chan shared.Response)
// 	shared.GetMessageBus().Publish(shared.Message{
// 		Type:       shared.ValidateDAGTx,
// 		Data:       tx,
// 		ResponseCh: responseCh,
// 	})

// 	// Wait for DAG response
// 	response := <-responseCh
// 	if response.Error != nil {
// 		if !strings.Contains(response.Error.Error(), "transaction already exists") {
// 			log.Printf("ERROR: DAG processing failed for [%s]: %v", txID, response.Error)
// 			return fmt.Errorf("DAG processing failed: %v", response.Error)
// 		}
// 		log.Printf("Transaction [%s] already exists in DAG", txID)
// 	}

// 	// Process DAG first
// 	log.Printf("Processing DAG for transaction [%s]", txID)
// 	if err := dagManager.AddTransaction(tx); err != nil {
=======
// 	// Process DAG first
// 	log.Printf("Processing DAG for transaction [%s]", txID)
// 	if err := n.DAGManager.AddTransaction(tx); err != nil {
>>>>>>> c5713f2e
// 		if !strings.Contains(err.Error(), "transaction already exists") {
// 			log.Printf("ERROR: DAG processing failed for [%s]: %v", txID, err)
// 			return fmt.Errorf("DAG processing failed: %v", err)
// 		}
// 		log.Printf("Transaction [%s] already exists in DAG", txID)
// 	}

// 	// Add to pending pool
// 	log.Printf("Adding to pending pool [%s]", txID)
// 	if err := n.AddPendingTransaction(tx); err != nil {
// 		log.Printf("ERROR: Failed to add [%s] to pending pool: %v", txID, err)
// 		return fmt.Errorf("pending addition failed: %v", err)
// 	}

// 	// Process through ModernProcessor
// 	log.Printf("Adding to ModernProcessor [%s]", txID)
// 	if err := n.ModernProcessor.AddTransaction(tx); err != nil {
// 		log.Printf("ERROR: ModernProcessor failed for [%s]: %v", txID, err)
// 		return fmt.Errorf("modern processing failed: %v", err)
// 	}

// 	log.Printf("=== END ProcessIncomingTransaction [%s] - SUCCESS ===", txID)
// 	return nil
// }

// func (mp *ModernProcessor) AddTransaction(tx *thrylos.Transaction) error {
// 	txID := tx.GetId()
// 	log.Printf("[ModernProcessor] Starting transaction processing for %s", txID)

// 	if _, exists := mp.processedTxs.Load(txID); exists {
// 		log.Printf("[ModernProcessor] Transaction %s already processed", txID)
// 		return nil
// 	}

// 	shardID := mp.getShardID(tx)
// 	log.Printf("[ModernProcessor] Assigned transaction %s to shard %d", txID, shardID)

// 	// Try queue with timeout
// 	timeoutChan := make(chan bool, 1)
// 	successChan := make(chan bool, 1)

// 	go func() {
// 		select {
// 		case mp.txQueues[shardID] <- tx:
// 			mp.processedTxs.Store(txID, true)
// 			successChan <- true
// 		case <-time.After(2 * time.Second):
// 			timeoutChan <- true
// 		}
// 	}()

// 	select {
// 	case <-successChan:
// 		log.Printf("[ModernProcessor] Successfully queued transaction %s", txID)
// 		return nil
// 	case <-timeoutChan:
// 		log.Printf("[ModernProcessor] Queue timeout for transaction %s", txID)
// 		return fmt.Errorf("queue timeout for shard %d", shardID)
// 	}
// }

// func (w *txWorker) start() {
// 	for {
// 		select {
// 		case <-w.processor.ctx.Done():
// 			return
// 		default:
// 			// Try to get a transaction from priority queue first
// 			select {
// 			case tx := <-w.processor.priorityQueues[w.shardID]:
// 				w.processTx(tx, true)
// 			default:
// 				// If no priority tx, try regular queue
// 				select {
// 				case tx := <-w.processor.txQueues[w.shardID]:
// 					w.processTx(tx, false)
// 				default:
// 					// No transactions available, small sleep to prevent CPU spin
// 					time.Sleep(time.Millisecond)
// 				}
// 			}
// 		}
// 	}
// }

// func (w *txWorker) processTx(tx *thrylos.Transaction, isPriority bool) {
// 	start := time.Now()
// 	txID := tx.GetId()

// 	// Get or create status
// 	statusIface, _ := w.processor.node.txStatusMap.LoadOrStore(txID, &TransactionStatus{})
// 	status := statusIface.(*TransactionStatus)

// 	status.Lock()
// 	if status.ProcessedByModern {
// 		status.Unlock()
// 		return
// 	}

// 	// Verify before marking as processed
// 	if err := w.processor.node.VerifyAndProcessTransaction(tx); err != nil {
// 		status.Unlock()
// 		log.Printf("Transaction processing failed: %v", err)
// 		w.processor.processedTxs.Delete(txID)
// 		// Clean up status on failure
// 		w.processor.node.txStatusMap.Delete(txID)
// 		return
// 	}

// 	status.ProcessedByModern = true

// 	// If DAG has confirmed, trigger processing
// 	if status.ConfirmedByDAG {
// 		status.Unlock()
// 		w.processor.node.handleProcessedTransaction(tx)
// 	} else {
// 		status.Unlock()
// 	}

// 	// Update metrics
// 	latency := time.Since(start)
// 	w.metrics.processedTxs.Add(1)
// 	w.metrics.totalLatency.Add(int64(latency))
// }

<<<<<<< HEAD
func (mp *ModernProcessor) getShardID(tx *thrylos.Transaction) int {
	// Use an FNV hash for better distribution
	h := fnv.New32a()
	h.Write([]byte(tx.GetId()))
	return int(h.Sum32() % uint32(12))
}

func (mp *ModernProcessor) collectMetrics() {
	ticker := time.NewTicker(time.Second)
	defer ticker.Stop()

	var lastProcessed int64
	for {
		select {
		case <-mp.ctx.Done():
			return
		case <-ticker.C:
			currentProcessed := mp.getTotalProcessed()
			throughput := currentProcessed - lastProcessed
			mp.metrics.currentThroughput.Store(throughput)
			lastProcessed = currentProcessed
		}
	}
}

func (mp *ModernProcessor) getTotalProcessed() int64 {
	var total int64
	for _, worker := range mp.workers {
		total += worker.metrics.processedTxs.Load()
	}
	return total
}

// GetMetrics returns current processing metrics
func (mp *ModernProcessor) GetMetrics() map[string]interface{} {
	return map[string]interface{}{
		"processed_count":    mp.getTotalProcessed(),
		"current_throughput": mp.metrics.currentThroughput.Load(),
		"worker_count":       mp.workerCount,
	}
}
=======
// func (mp *ModernProcessor) getShardID(tx *thrylos.Transaction) int {
// 	// Use an FNV hash for better distribution
// 	h := fnv.New32a()
// 	h.Write([]byte(tx.GetId()))
// 	return int(h.Sum32() % uint32(12))
// }

// func (mp *ModernProcessor) collectMetrics() {
// 	ticker := time.NewTicker(time.Second)
// 	defer ticker.Stop()

// 	var lastProcessed int64
// 	for {
// 		select {
// 		case <-mp.ctx.Done():
// 			return
// 		case <-ticker.C:
// 			currentProcessed := mp.getTotalProcessed()
// 			throughput := currentProcessed - lastProcessed
// 			mp.metrics.currentThroughput.Store(throughput)
// 			lastProcessed = currentProcessed
// 		}
// 	}
// }

// func (mp *ModernProcessor) getTotalProcessed() int64 {
// 	var total int64
// 	for _, worker := range mp.workers {
// 		total += worker.metrics.processedTxs.Load()
// 	}
// 	return total
// }

// // GetMetrics returns current processing metrics
// func (mp *ModernProcessor) GetMetrics() map[string]interface{} {
// 	return map[string]interface{}{
// 		"processed_count":    mp.getTotalProcessed(),
// 		"current_throughput": mp.metrics.currentThroughput.Load(),
// 		"worker_count":       mp.workerCount,
// 	}
// }
>>>>>>> c5713f2e
<|MERGE_RESOLUTION|>--- conflicted
+++ resolved
@@ -1,82 +1,17 @@
 package processor
 
-<<<<<<< HEAD
-import (
-	"context"
-	"hash/fnv"
-	"sync"
-	"sync/atomic"
-	"time"
-
-	thrylos "github.com/thrylos-labs/thrylos"
-	"github.com/thrylos-labs/thrylos/shared"
-)
-
-type ModernProcessor struct {
-	workerCount    int
-	workers        []*txWorker
-	processedTxs   sync.Map
-	metrics        *ProcessorMetrics
-	ctx            context.Context
-	cancel         context.CancelFunc
-	txQueues       []chan *thrylos.Transaction
-	priorityQueues []chan *thrylos.Transaction
-	workerPool     chan struct{}
-	msgCh          chan shared.Message
-	DAGManager     *DAGManager
-}
-
-type ProcessorMetrics struct {
-	processedCount    atomic.Int64
-	totalLatency      atomic.Int64
-	currentThroughput atomic.Int64
-}
-
-type txWorker struct {
-	id        int
-	shardID   int
-	processor *ModernProcessor
-	metrics   *workerMetrics
-}
-
-type workerMetrics struct {
-	processedTxs atomic.Int64
-	totalLatency atomic.Int64
-}
-
-// func NewModernProcessor() *ModernProcessor {
-// 	ctx, cancel := context.WithCancel(context.Background())
-// 	workerCount := runtime.NumCPU() * 2
-
-// 	mp := &ModernProcessor{
-=======
-// import (
-// 	"context"
-// 	"fmt"
-// 	"hash/fnv"
-// 	"log"
-// 	"runtime"
-// 	"strings"
-// 	"sync"
-// 	"sync/atomic"
-// 	"time"
-
-// 	thrylos "github.com/thrylos-labs/thrylos"
-// 	"github.com/thrylos-labs/thrylos/chain"
-// 	"github.com/thrylos-labs/thrylos/node"
-// )
-
 // type ModernProcessor struct {
-// 	node           *node.Node
 // 	workerCount    int
 // 	workers        []*txWorker
 // 	processedTxs   sync.Map
 // 	metrics        *ProcessorMetrics
 // 	ctx            context.Context
 // 	cancel         context.CancelFunc
-// 	txQueues       []chan *thrylos.Transaction // One queue per shard
-// 	priorityQueues []chan *thrylos.Transaction // Priority queue per shard
-// 	workerPool     chan struct{}               // Limit concurrent workers
+// 	txQueues       []chan *thrylos.Transaction
+// 	priorityQueues []chan *thrylos.Transaction
+// 	workerPool     chan struct{}
+// 	msgCh          chan shared.Message
+// 	DAGManager     *DAGManager
 // }
 
 // type ProcessorMetrics struct {
@@ -97,38 +32,25 @@
 // 	totalLatency atomic.Int64
 // }
 
-// func NewModernProcessor(blockchain *chain.Blockchain) *ModernProcessor {
+// func NewModernProcessor() *ModernProcessor {
 // 	ctx, cancel := context.WithCancel(context.Background())
-// 	workerCount := runtime.NumCPU() * 2 // Double the CPU count for optimal throughput
+// 	workerCount := runtime.NumCPU() * 2
 
 // 	mp := &ModernProcessor{
-// 		node:           node,
->>>>>>> c5713f2e
 // 		workerCount:    workerCount,
 // 		ctx:            ctx,
 // 		cancel:         cancel,
 // 		metrics:        &ProcessorMetrics{},
-<<<<<<< HEAD
 // 		txQueues:       make([]chan *thrylos.Transaction, 12),
 // 		priorityQueues: make([]chan *thrylos.Transaction, 12),
 // 		workerPool:     make(chan struct{}, workerCount),
 // 		msgCh:          make(chan shared.Message, 100),
-=======
-// 		txQueues:       make([]chan *thrylos.Transaction, 12), // 12 shards
-// 		priorityQueues: make([]chan *thrylos.Transaction, 12),
-// 		workerPool:     make(chan struct{}, workerCount),
->>>>>>> c5713f2e
 // 	}
 
 // 	// Initialize queues
 // 	for i := 0; i < 12; i++ {
-<<<<<<< HEAD
 // 		mp.txQueues[i] = make(chan *thrylos.Transaction, 10000)
 // 		mp.priorityQueues[i] = make(chan *thrylos.Transaction, 1000)
-=======
-// 		mp.txQueues[i] = make(chan *thrylos.Transaction, 10000)      // Large buffer per shard
-// 		mp.priorityQueues[i] = make(chan *thrylos.Transaction, 1000) // Smaller buffer for priority
->>>>>>> c5713f2e
 // 	}
 
 // 	// Initialize workers
@@ -136,17 +58,12 @@
 // 	for i := 0; i < workerCount; i++ {
 // 		mp.workers[i] = &txWorker{
 // 			id:        i,
-<<<<<<< HEAD
 // 			shardID:   i % 12,
-=======
-// 			shardID:   i % 12, // Distribute workers across shards
->>>>>>> c5713f2e
 // 			processor: mp,
 // 			metrics:   &workerMetrics{},
 // 		}
 // 	}
 
-<<<<<<< HEAD
 // 	// Subscribe to message types
 // 	messageBus := shared.GetMessageBus()
 // 	messageBus.Subscribe(shared.ProcessTransaction, mp.msgCh)
@@ -194,11 +111,6 @@
 // 	}
 // }
 
-=======
-// 	return mp
-// }
-
->>>>>>> c5713f2e
 // func (mp *ModernProcessor) Start() {
 // 	log.Printf("Starting ModernProcessor with %d workers", mp.workerCount)
 
@@ -215,26 +127,7 @@
 // 	mp.cancel()
 // }
 
-<<<<<<< HEAD
 // func (mp *ModernProcessor) ProcessIncomingTransaction(dagManager *DAGManager, tx *thrylos.Transaction) error {
-=======
-// func (n *Node) InitializeProcessors() {
-// 	log.Printf("Initializing node processors...")
-
-// 	// Initialize DAG Manager first
-// 	n.DAGManager = NewDAGManager(n)
-// 	log.Printf("DAG manager initialized")
-
-// 	// Initialize ModernProcessor
-// 	n.ModernProcessor = NewModernProcessor(n)
-// 	n.ModernProcessor.Start()
-// 	log.Printf("Modern processor initialized and started")
-
-// 	log.Printf("Node processors initialization complete")
-// }
-
-// func (n *Node) ProcessIncomingTransaction(tx *thrylos.Transaction) error {
->>>>>>> c5713f2e
 // 	if tx == nil {
 // 		log.Printf("ERROR: Received nil transaction")
 // 		return fmt.Errorf("cannot process nil transaction")
@@ -244,16 +137,11 @@
 // 	log.Printf("=== BEGIN ProcessIncomingTransaction [%s] ===", txID)
 
 // 	// Fast path: check processed state
-<<<<<<< HEAD
 // 	if _, exists := mp.processedTxs.Load(txID); exists {
-=======
-// 	if _, exists := n.ModernProcessor.processedTxs.Load(txID); exists {
->>>>>>> c5713f2e
 // 		log.Printf("Transaction [%s] already processed, skipping", txID)
 // 		return nil
 // 	}
 
-<<<<<<< HEAD
 // 	// Process DAG first using message system
 // 	log.Printf("Processing DAG for transaction [%s]", txID)
 // 	responseCh := make(chan shared.Response)
@@ -276,11 +164,6 @@
 // 	// Process DAG first
 // 	log.Printf("Processing DAG for transaction [%s]", txID)
 // 	if err := dagManager.AddTransaction(tx); err != nil {
-=======
-// 	// Process DAG first
-// 	log.Printf("Processing DAG for transaction [%s]", txID)
-// 	if err := n.DAGManager.AddTransaction(tx); err != nil {
->>>>>>> c5713f2e
 // 		if !strings.Contains(err.Error(), "transaction already exists") {
 // 			log.Printf("ERROR: DAG processing failed for [%s]: %v", txID, err)
 // 			return fmt.Errorf("DAG processing failed: %v", err)
@@ -406,49 +289,6 @@
 // 	w.metrics.totalLatency.Add(int64(latency))
 // }
 
-<<<<<<< HEAD
-func (mp *ModernProcessor) getShardID(tx *thrylos.Transaction) int {
-	// Use an FNV hash for better distribution
-	h := fnv.New32a()
-	h.Write([]byte(tx.GetId()))
-	return int(h.Sum32() % uint32(12))
-}
-
-func (mp *ModernProcessor) collectMetrics() {
-	ticker := time.NewTicker(time.Second)
-	defer ticker.Stop()
-
-	var lastProcessed int64
-	for {
-		select {
-		case <-mp.ctx.Done():
-			return
-		case <-ticker.C:
-			currentProcessed := mp.getTotalProcessed()
-			throughput := currentProcessed - lastProcessed
-			mp.metrics.currentThroughput.Store(throughput)
-			lastProcessed = currentProcessed
-		}
-	}
-}
-
-func (mp *ModernProcessor) getTotalProcessed() int64 {
-	var total int64
-	for _, worker := range mp.workers {
-		total += worker.metrics.processedTxs.Load()
-	}
-	return total
-}
-
-// GetMetrics returns current processing metrics
-func (mp *ModernProcessor) GetMetrics() map[string]interface{} {
-	return map[string]interface{}{
-		"processed_count":    mp.getTotalProcessed(),
-		"current_throughput": mp.metrics.currentThroughput.Load(),
-		"worker_count":       mp.workerCount,
-	}
-}
-=======
 // func (mp *ModernProcessor) getShardID(tx *thrylos.Transaction) int {
 // 	// Use an FNV hash for better distribution
 // 	h := fnv.New32a()
@@ -489,5 +329,4 @@
 // 		"current_throughput": mp.metrics.currentThroughput.Load(),
 // 		"worker_count":       mp.workerCount,
 // 	}
-// }
->>>>>>> c5713f2e
+// }