package stakingtests

<<<<<<< HEAD
=======
// import (
// 	"os"
// 	"testing"
// 	"time"

// 	"github.com/stretchr/testify/require"
// 	"github.com/thrylos-labs/thrylos/balance"
// 	"github.com/thrylos-labs/thrylos/chain"
// 	"github.com/thrylos-labs/thrylos/consensus/staking"
// 	"github.com/thrylos-labs/thrylos/testutils"
// )

>>>>>>> c5713f2e
// func TestRewardDistribution(t *testing.T) {
// 	// Define the reward period (from midnight to the next midnight)
// 	stakingPeriodStartTime := time.Date(2025, 1, 4, 0, 0, 0, 0, time.UTC).Unix()
// 	stakingPeriodEndTime := time.Date(2025, 1, 5, 0, 0, 0, 0, time.UTC).Unix()

// 	blockchain := &chain.Blockchain{
// 		Stakeholders: make(map[string]int64),
// 	}

// 	stakingService := staking.NewStakingService(blockchain)
// 	stakingService.pool.LastRewardTime = stakingPeriodStartTime

// 	// Simulate stakeing for address 1
// 	stakingAddress1 := "0x1234567890"
// 	// Staking 100 THRLY at midnight
// 	a1t1 := time.Date(2025, 1, 4, 0, 0, 0, 0, time.UTC).Unix()
// 	stakingService.CreateStakeForTest(stakingAddress1, false, balance.ThrylosToNano(100.0), a1t1)
// 	// Unstaking 50 THRLY at noon, and the remaining 50 THRLY up to the end of reward distribution
// 	a1t2 := time.Date(2025, 1, 4, 12, 0, 0, 0, time.UTC).Unix()
// 	stakingService.UnstakeTokensForTest(stakingAddress1, false, balance.ThrylosToNano(50.0), a1t2)

// 	// Simulate stakeing for address 2
// 	stakingAddress2 := "0x0987654321"
// 	// Staking 200 THRLY stakeing at midnight, and 150 THRLY at 0500 making total stake to be 350 THRLY
// 	a2t1 := time.Date(2025, 1, 4, 0, 0, 0, 0, time.UTC).Unix()
// 	stakingService.CreateStakeForTest(stakingAddress2, false, balance.ThrylosToNano(200.0), a2t1)
// 	a2t2 := time.Date(2025, 1, 4, 5, 0, 0, 0, time.UTC).Unix()
// 	stakingService.CreateStakeForTest(stakingAddress2, false, balance.ThrylosToNano(150.0), a2t2)

// 	// Simulate stakeing for address 3
// 	stakingAddress3 := "0x1357924680"
// 	// Staking 150 THRLY at midday, and unstaking 100 THRLY at 2000
// 	a3t1 := time.Date(2025, 1, 4, 12, 0, 0, 0, time.UTC).Unix()
// 	stakingService.CreateStakeForTest(stakingAddress3, false, balance.ThrylosToNano(150.0), a3t1)
// 	a3t2 := time.Date(2025, 1, 4, 20, 0, 0, 0, time.UTC).Unix()
// 	stakingService.UnstakeTokensForTest(stakingAddress3, false, balance.ThrylosToNano(100.0), a3t2)

// 	// Expected rewards

// 	expectedRewards := map[string]float64{
// 		stakingAddress1: 21816804494.67,
// 		stakingAddress2: 92721419102.28,
// 		stakingAddress3: 16968625718.07,
// 	}

// 	// Distribute rewards
<<<<<<< HEAD
// 	rewards := StakingService.calculateStakeReward(stakingPeriodEndTime)
=======
// 	rewards := stakingService.CalculateStakeReward(stakingPeriodEndTime)
>>>>>>> c5713f2e

// 	// Validate rewards
// 	for id, expected := range expectedRewards {
// 		if actual := rewards[id]; absFloat(float64(actual)-expected) > 0.1 {
// 			t.Errorf("Reward for %s: expected %.2f, got %.2f", id, expected, float64(actual))
// 		}
// 	}
// }

// func TestDeletationStakeRewardDistribution(t *testing.T) {
// 	// Define the reward period (from midnight to the next midnight)
// 	stakingPeriodStartTime := time.Date(2025, 1, 4, 0, 0, 0, 0, time.UTC).Unix()
// 	stakingPeriodEndTime := time.Date(2025, 1, 5, 0, 0, 0, 0, time.UTC).Unix()

// 	blockchain := &chain.Blockchain{
// 		Stakeholders: make(map[string]int64),
// 	}

// 	stakingService := staking.NewStakingService(blockchain)
// 	stakingService.pool.LastRewardTime = stakingPeriodStartTime

// 	// Simulate stakeing for address 1
// 	delegatingAddress1 := "0x1234567890"
// 	// Delegating 1000 THRLY at midnight
// 	d1t1 := time.Date(2025, 1, 4, 0, 0, 0, 0, time.UTC).Unix()
// 	stakingService.CreateStakeForTest(delegatingAddress1, true, balance.ThrylosToNano(1000.0), d1t1)

// 	// Simulate staking for address 2
// 	stakingAddress2 := "0x0987654321"
// 	// Staking 1000 THRLY stakeing at midnight
// 	a2t1 := time.Date(2025, 1, 4, 0, 0, 0, 0, time.UTC).Unix()
// 	stakingService.CreateStakeForTest(stakingAddress2, false, balance.ThrylosToNano(1000.0), a2t1)

// 	// Simulate stakeing for address 3
// 	stakingAddress3 := "0x1357924680"
// 	// Staking 1000 THRLY at midnight
// 	a3t1 := time.Date(2025, 1, 4, 0, 0, 0, 0, time.UTC).Unix()
// 	stakingService.CreateStakeForTest(stakingAddress3, false, balance.ThrylosToNano(1000.0), a3t1)

// 	// Expected rewards
// 	// there are three addresses, one deleting and two staking
// 	// each has equal amount of time and equal coins.
// 	// Each address is expected to receive 1/3 of the reward => 1/3 * 4.8 M/365 = 4,383.5616
// 	// But one address is a delegator, so will receive half of the amount another half will be distributed to validators
// 	// delegatingAddress1 = 2,191.78
// 	// stakingAddress2 = 4,383.5616 + 2,191.78/2 = 5,479.4520
// 	// stakingAddress3 = 4,383.5616 + 2,191.78/2 = 5,479.4520

// 	expectedRewards := map[string]float64{
// 		delegatingAddress1: 21917808219.18,
// 		stakingAddress2:    54794520547.95,
// 		stakingAddress3:    54794520547.95,
// 	}

// 	// Distribute rewards
<<<<<<< HEAD
// 	rewards := stakingService.calculateStakeReward(stakingPeriodEndTime)
=======
// 	rewards := stakingService.CalculateStakeReward(stakingPeriodEndTime)
>>>>>>> c5713f2e
// 	// Validate rewards
// 	for id, expected := range expectedRewards {
// 		if actual := rewards[id]; absFloat(float64(actual)-expected) > 0.1 {
// 			t.Errorf("Reward for %s: expected %.2f, got %.2f", id, expected, float64(actual))
// 		}
// 	}
// }

// func TestEstimateStakingReward(t *testing.T) {
// 	// Define the reward period (from midnight to the next midnight)
// 	stakingPeriodStartTime := time.Date(2025, 1, 4, 0, 0, 0, 0, time.UTC).Unix()
// 	stakingPeriodEndTime := time.Date(2025, 1, 5, 0, 0, 0, 0, time.UTC).Unix()

// 	blockchain := &chain.Blockchain{
// 		Stakeholders: make(map[string]int64),
// 	}

// 	stakingService := staking.NewStakingService(blockchain)
// 	stakingService.pool.LastRewardTime = stakingPeriodStartTime

// 	// Simulate stakeing for address 1
// 	delegatingAddress1 := "0x1234567890"
// 	// Delegating 1000 THRLY at midnight
// 	d1t1 := time.Date(2025, 1, 4, 0, 0, 0, 0, time.UTC).Unix()
// 	stakingService.CreateStakeForTest(delegatingAddress1, true, balance.ThrylosToNano(1000.0), d1t1)

// 	// Simulate staking for address 2
// 	stakingAddress2 := "0x0987654321"
// 	// Staking 1000 THRLY stakeing at midnight
// 	a2t1 := time.Date(2025, 1, 4, 0, 0, 0, 0, time.UTC).Unix()
// 	stakingService.CreateStakeForTest(stakingAddress2, false, balance.ThrylosToNano(1000.0), a2t1)

// 	// Simulate stakeing for address 3
// 	stakingAddress3 := "0x1357924680"
// 	// Staking 1000 THRLY at midnight
// 	a3t1 := time.Date(2025, 1, 4, 0, 0, 0, 0, time.UTC).Unix()
// 	stakingService.CreateStakeForTest(stakingAddress3, false, balance.ThrylosToNano(1000.0), a3t1)

// 	// Expected rewards
// 	// there are three addresses, one deleting and two staking
// 	// each has equal amount of time and equal coins.
// 	// Each address is expected to receive 1/3 of the reward => 1/3 * 4.8 M/365 = 4,383.5616
// 	// But one address is a delegator, so will receive half of the amount another half will be distributed to validators
// 	// delegatingAddress1 = 2,191.78
// 	// stakingAddress2 = 4,383.5616 + 2,191.78/2 = 5,479.4520
// 	// stakingAddress3 = 4,383.5616 + 2,191.78/2 = 5,479.4520

// 	expectedRewards := map[string]float64{
// 		delegatingAddress1: 21917808219.18,
// 		stakingAddress2:    54794520547.95,
// 		stakingAddress3:    54794520547.95,
// 	}

// 	for addr, expected := range expectedRewards {
<<<<<<< HEAD
// 		actual := stakingService.estimateStakeReward(addr, stakingPeriodEndTime)
=======
// 		actual := stakingService.EstimateStakeReward(addr, stakingPeriodEndTime)
>>>>>>> c5713f2e
// 		if absFloat(float64(actual)-expected) > 0.1 {
// 			t.Errorf("Reward for %s: expected %.2f, got %.2f", addr, expected, float64(actual))
// 		}
// 	}

// }

// // Helper function to calculate absolute difference
// func absFloat(a float64) float64 {
// 	if a < 0 {
// 		return -a
// 	}
// 	return a
// }

// // POOL TESTING

// func TestPoolStaking(t *testing.T) {
// 	// Use a predefined valid Bech32 address for genesis
// 	genesisAddress := "tl11d26lhajjmg2xw95u66xathy7sge36t83zyfvwq"

// 	tempDir, err := os.MkdirTemp("", "blockchain-test-")
// 	require.NoError(t, err, "Failed to create temp directory")
// 	defer os.RemoveAll(tempDir)

// 	// Initialize blockchain with configuration
// 	bc, _, err := chain.NewBlockchainWithConfig(&chain.BlockchainConfig{
// 		DataDir:           tempDir,
// 		AESKey:            []byte("test-key"),
// 		GenesisAccount:    genesisAddress,
// 		TestMode:          true,
// 		DisableBackground: true,
// 	})
// 	require.NoError(t, err, "Failed to create blockchain")
// 	require.NotNil(t, bc, "Blockchain should not be nil")

// 	node := testutils.NewTestNode("test-address", nil, tempDir, bc)
// 	require.NotNil(t, node)
// 	require.NotNil(t, node.StakingService) // Note: Uppercase S

// 	// Test initial pool configuration
// 	t.Run("Initial Pool Configuration", func(t *testing.T) {
// 		require.NotNil(t, node.StakingService, "StakingService should not be nil")
// 		pool := node.StakingService.GetPool()
// 		require.NotNil(t, pool, "StakingPool should not be nil")

// 		if pool.MinStakeAmount != int64(40*1e7) {
// 			t.Errorf("Expected min stake amount 40 THRYLOS, got %v", float64(pool.MinStakeAmount)/1e7)
// 		}

// 		if pool.FixedYearlyReward != int64(4_800_000*1e7) {
// 			t.Errorf("Expected yearly reward 4.8M THRYLOS, got %v", float64(pool.FixedYearlyReward)/1e7)
// 		}
// 	})

// 	// Test delegation to pool
// 	// In pool_test.go, modify the "Delegate to Pool" test case:
// 	// Example test update
// 	t.Run("Delegate to Pool", func(t *testing.T) {
// 		delegator := "tl11d26lhajjmg2xw95u66xathy7sge36t83zyfvwq"
// 		amount := int64(100 * 1e7)

// 		// Create stake without specifying isDelegator
// 		stake, err := node.StakingService.CreateStake(delegator, amount)
// 		require.NoError(t, err, "Failed to create stake")
// 		require.NotNil(t, stake, "Stake should not be nil")

// 		// Verify stake was created with correct validator status
// 		require.Equal(t, amount, stake.Amount, "Stake amount mismatch")
// 		require.Equal(t, delegator, stake.UserAddress, "Stake address mismatch")
// 		require.True(t, stake.IsActive, "Stake should be active")

// 		// Check if validator status was correctly determined
// 		expectedValidatorStatus := node.StakingService.IsValidator(delegator)
// 		require.Equal(t, expectedValidatorStatus, stake.ValidatorRole,
// 			"Validator role mismatch")
// 	})

// 	// Test undelegation from pool
// 	// Modify the "Undelegate from Pool" test case
// 	t.Run("Undelegate from Pool", func(t *testing.T) {
// 		// Reset pool state
// 		node.StakingService.SetPoolValues(0, 0)

// 		delegator := "delegator1"
// 		initialAmount := int64(100 * 1e7)
// 		undelegateAmount := int64(50 * 1e7)
// 		expectedRemainingStake := initialAmount - undelegateAmount

// 		// Create initial UTXO
// 		err := node.Blockchain.CreateInitialWalletUTXO(delegator, initialAmount*2)
// 		require.NoError(t, err, "Failed to create initial UTXO for delegator")

// 		// Set stakeholder balance
// 		node.Blockchain.Stakeholders[delegator] = initialAmount * 2

// 		t.Logf("Before delegation - Total delegated: %d", node.StakingService.GetTotalDelegated())

// 		// Create delegation
// 		stake, err := node.StakingService.CreateStake(delegator, initialAmount)
// 		require.NoError(t, err, "Failed to create stake")

// 		// Verify delegation
// 		require.False(t, stake.ValidatorRole, "Should be marked as delegator")
// 		require.Equal(t, initialAmount, stake.Amount, "Stake amount mismatch")
// 		require.Equal(t, initialAmount, node.StakingService.GetTotalDelegated(),
// 			"Initial delegation amount mismatch")

// 		// Undelegate
// 		err = node.StakingService.UnstakeTokens(delegator, undelegateAmount)
// 		require.NoError(t, err, "Failed to undelegate")

// 		// Verify final amounts
// 		require.Equal(t, expectedRemainingStake, stake.Amount,
// 			"Incorrect remaining stake amount")
// 		require.Equal(t, expectedRemainingStake, node.StakingService.GetTotalDelegated(),
// 			"Incorrect total delegated amount")
// 	})

// 	// Test reward distribution
// 	t.Run("Reward Distribution", func(t *testing.T) {
// 		// Reset state
// 		node.StakingService.SetPoolValues(0, 0)
// 		node.Blockchain.ActiveValidators = []string{}

// 		validator1 := "validator1"
// 		validator2 := "validator2"
// 		validatorStake := int64(50 * 1e7)

// 		// Create UTXOs
// 		err := node.Blockchain.CreateInitialWalletUTXO(validator1, validatorStake*2)
// 		require.NoError(t, err)
// 		err = node.Blockchain.CreateInitialWalletUTXO(validator2, validatorStake*2)
// 		require.NoError(t, err)

// 		// Create validator stakes
// 		timeStart := time.Now().Add(-25 * time.Hour).Unix()
// 		stake1, err := node.StakingService.CreateStake(validator1, validatorStake)
// 		require.NoError(t, err)
// 		stake2, err := node.StakingService.CreateStake(validator2, validatorStake)
// 		require.NoError(t, err)

// 		// Set active validators
// 		node.Blockchain.ActiveValidators = []string{validator1, validator2}

// 		// Set last reward time
// 		node.StakingService.SetLastRewardTime(timeStart)

// 		// Calculate rewards
// 		currentTime := time.Now().Unix()
// 		rewards := node.StakingService.CalculateStakeReward(currentTime)
// 		require.NotNil(t, rewards)
// 		require.Len(t, rewards, 2)

// 		// Verify validator rewards
// 		for _, validator := range []string{validator1, validator2} {
// 			reward := rewards[validator]
// 			require.Greater(t, reward, float64(0))
// 		}

// 		// Distribute rewards
// 		err = node.StakingService.DistributeRewards()
// 		require.NoError(t, err)
// 	})

// 	// Test pool statistics
// 	t.Run("Pool Statistics", func(t *testing.T) {
// 		stats := node.GetStakingStats()
// 		require.NotNil(t, stats, "Failed to get pool stats")

// 		// Verify pool stats structure
// 		totalStaked, ok := stats["totalStaked"].(map[string]interface{})
// 		require.True(t, ok, "Missing totalStaked in pool stats")
// 		_, ok = totalStaked["thrylos"]
// 		require.True(t, ok, "Missing thrylos amount in totalStaked")

// 		// Verify reward schedule
// 		rewardSchedule, ok := stats["rewardSchedule"].(map[string]interface{})
// 		require.True(t, ok, "Missing rewardSchedule in pool stats")
// 		_, ok = rewardSchedule["nextRewardTime"]
// 		require.True(t, ok, "Missing nextRewardTime in rewardSchedule")
// 	})

// 	// Test minimum delegation amount
// 	t.Run("Minimum Delegation Amount", func(t *testing.T) {
// 		delegator := "delegator2"
// 		amount := int64(0.5 * 1e7) // 0.5 THRYLOS (below minimum)

// 		node.Blockchain.Stakeholders[delegator] = amount * 2 // Ensure enough balance

// 		// Removed isDelegator parameter
// 		_, err := node.DelegateToPool(delegator, amount)
// 		require.Error(t, err, "Should error for delegation below minimum amount")
// 		require.Contains(t, err.Error(), "minimum amount required",
// 			"Error should mention minimum amount requirement")
// 	})
// }<|MERGE_RESOLUTION|>--- conflicted
+++ resolved
@@ -1,20 +1,5 @@
 package stakingtests
 
-<<<<<<< HEAD
-=======
-// import (
-// 	"os"
-// 	"testing"
-// 	"time"
-
-// 	"github.com/stretchr/testify/require"
-// 	"github.com/thrylos-labs/thrylos/balance"
-// 	"github.com/thrylos-labs/thrylos/chain"
-// 	"github.com/thrylos-labs/thrylos/consensus/staking"
-// 	"github.com/thrylos-labs/thrylos/testutils"
-// )
-
->>>>>>> c5713f2e
 // func TestRewardDistribution(t *testing.T) {
 // 	// Define the reward period (from midnight to the next midnight)
 // 	stakingPeriodStartTime := time.Date(2025, 1, 4, 0, 0, 0, 0, time.UTC).Unix()
@@ -60,12 +45,8 @@
 // 		stakingAddress3: 16968625718.07,
 // 	}
 
-// 	// Distribute rewards
-<<<<<<< HEAD
-// 	rewards := StakingService.calculateStakeReward(stakingPeriodEndTime)
-=======
-// 	rewards := stakingService.CalculateStakeReward(stakingPeriodEndTime)
->>>>>>> c5713f2e
+// Distribute rewards
+// rewards := stakingService.calculateStakeReward(stakingPeriodEndTime)
 
 // 	// Validate rewards
 // 	for id, expected := range expectedRewards {
@@ -120,12 +101,8 @@
 // 		stakingAddress3:    54794520547.95,
 // 	}
 
-// 	// Distribute rewards
-<<<<<<< HEAD
+// Distribute rewards
 // 	rewards := stakingService.calculateStakeReward(stakingPeriodEndTime)
-=======
-// 	rewards := stakingService.CalculateStakeReward(stakingPeriodEndTime)
->>>>>>> c5713f2e
 // 	// Validate rewards
 // 	for id, expected := range expectedRewards {
 // 		if actual := rewards[id]; absFloat(float64(actual)-expected) > 0.1 {
@@ -179,16 +156,12 @@
 // 		stakingAddress3:    54794520547.95,
 // 	}
 
-// 	for addr, expected := range expectedRewards {
-<<<<<<< HEAD
-// 		actual := stakingService.estimateStakeReward(addr, stakingPeriodEndTime)
-=======
-// 		actual := stakingService.EstimateStakeReward(addr, stakingPeriodEndTime)
->>>>>>> c5713f2e
-// 		if absFloat(float64(actual)-expected) > 0.1 {
-// 			t.Errorf("Reward for %s: expected %.2f, got %.2f", addr, expected, float64(actual))
-// 		}
-// 	}
+// for addr, expected := range expectedRewards {
+// 	actual := stakingService.estimateStakeReward(addr, stakingPeriodEndTime)
+// 	if absFloat(float64(actual)-expected) > 0.1 {
+// 		t.Errorf("Reward for %s: expected %.2f, got %.2f", addr, expected, float64(actual))
+// 	}
+// }
 
 // }
 
