--- conflicted
+++ resolved
@@ -1,230 +1,12 @@
 package staking
 
-<<<<<<< HEAD
-import (
-	"errors"
-	"fmt"
-	"sync"
-	"time"
-
-	thrylos "github.com/thrylos-labs/thrylos"
-	"github.com/thrylos-labs/thrylos/chain"
-	"github.com/thrylos-labs/thrylos/config"
-)
-
-type StakingManager interface {
-	GetPoolStats() map[string]interface{}
-	CreateStake(userAddress string, amount int64) (*Stake, error)
-	UnstakeTokens(userAddress string, amount int64) error
-	DelegateToPool(delegator string, amount int64) error
-	UndelegateFromPool(delegator string, amount int64) error
-	DistributeRewards() error
-	GetTotalStaked() int64
-	GetEffectiveInflationRate() float64
-}
-
-func (s *StakingService) GetPool() *StakingPool {
-	s.mu.RLock()
-	defer s.mu.RUnlock()
-	return s.pool
-}
-
-type StakingPool struct {
-	MinStakeAmount    int64 `json:"minStakeAmount"`
-	MinDelegation     int64 `json:"minDelegation"`     // Added for pool delegations
-	FixedYearlyReward int64 `json:"fixedYearlyReward"` // Always 4.8M
-	TotalStaked       int64 `json:"totalStaked"`       // Track total stake for monitoring
-	TotalDelegated    int64 `json:"totalDelegated"`    // Added for pool delegations
-	LastRewardTime    int64 `json:"lastRewardTime"`    // Last reward distribution time (in seconds)
-}
-
-type Stake struct {
-	UserAddress            string  `json:"userAddress"`
-	Amount                 int64   `json:"amount"`
-	StartTime              int64   `json:"startTime"`
-	LastStakeUpdateTime    int64   `json:"lastStakeUpdateTime"` // Last time stake was updated
-	StakeTimeSum           float64 `json:"stakeTimeSum"`        // Accumulated stake-time (stake * duration)
-	StakeTimeAverage       float64 `json:"stakeTimeAverage"`    // Moving average of stake-time
-	TotalStakeRewards      float64 `json:"totalStakeRewards"`
-	TotalDelegationRewards float64 `json:"totalDelegationRewards"`
-	IsActive               bool    `json:"isActive"`
-	ValidatorRole          bool    `json:"validatorRole"`
-}
-
-type StakingService struct {
-	mu         sync.RWMutex
-	pool       *StakingPool
-	stakes     map[string]*Stake
-	blockchain *chain.Blockchain
-}
-
-func NewStakingService(blockchain *chain.Blockchain) *StakingService {
-	return &StakingService{
-		pool: &StakingPool{
-			MinStakeAmount:    config.MinimumStakeAmount, // From constants.go
-			MinDelegation:     config.MinimumStakeAmount, // Use same minimum for delegation
-			FixedYearlyReward: config.AnnualStakeReward,  // From constants.go
-			LastRewardTime:    time.Now().Unix(),
-			TotalStaked:       0,
-			TotalDelegated:    0,
-		},
-		stakes:     make(map[string]*Stake),
-		blockchain: blockchain,
-	}
-}
-
-// calculateStakeReward calculates daily reward for each validator and delegator
-func (s *StakingService) calculateStakeReward(rewardDistributionTime int64) map[string]float64 {
-	// Add validation for time parameters
-	if rewardDistributionTime <= s.pool.LastRewardTime {
-		return nil
-	}
-
-	// finalise stake period before reward distribution
-	totalStakeTimeAverage := float64(0)
-	for _, stake := range s.stakes {
-		if stake.LastStakeUpdateTime < rewardDistributionTime {
-			stakeTime := stake.Amount * (rewardDistributionTime - stake.LastStakeUpdateTime)
-			stake.StakeTimeSum += float64(stakeTime)
-			stake.LastStakeUpdateTime = rewardDistributionTime
-			stake.StakeTimeAverage = stake.StakeTimeSum / float64(rewardDistributionTime-s.pool.LastRewardTime)
-			totalStakeTimeAverage += stake.StakeTimeAverage
-		}
-	}
-
-	rewards := make(map[string]float64)
-	extraRewardsFromDelegation := float64(0)
-	validatorsTotalStakeTimeAverage := float64(0)
-	//distribution of rewards to delegators and validators
-	if totalStakeTimeAverage > 0 {
-		for addr, stake := range s.stakes {
-			reward := (stake.StakeTimeAverage / float64(totalStakeTimeAverage)) * float64(config.DailyStakeReward)
-			if stake.ValidatorRole {
-				rewards[addr] = reward
-				stake.TotalStakeRewards += reward
-				validatorsTotalStakeTimeAverage += stake.StakeTimeAverage
-			} else {
-				rewards[addr] = reward * config.DelegationRewardPercent
-				extraRewardsFromDelegation += reward * (1 - config.DelegationRewardPercent)
-				stake.TotalDelegationRewards += reward * config.DelegationRewardPercent
-			}
-		}
-	}
-
-	//distribute extra rewards from delegation
-	if extraRewardsFromDelegation > 0 && validatorsTotalStakeTimeAverage > 0 {
-		for addr, stake := range s.stakes {
-			if stake.ValidatorRole {
-				reward := (stake.StakeTimeAverage / float64(validatorsTotalStakeTimeAverage)) * extraRewardsFromDelegation
-				rewards[addr] += reward
-				stake.TotalDelegationRewards += reward
-			}
-		}
-	}
-	return rewards
-}
-
-func (s *StakingService) estimateStakeReward(targetAddress string, currentTimeStamp int64) float64 {
-	totalStakeTimeAverage := float64(0)
-	addressStakeTimeAverage := float64(0)
-	validatorsStakeTimeAverage := float64(0)
-	delegatorsStakeTimeAverage := float64(0)
-	isDelegator := false
-
-	for addr, stake := range s.stakes {
-		if stake.LastStakeUpdateTime < currentTimeStamp {
-			stakeTime := stake.Amount * (currentTimeStamp - stake.LastStakeUpdateTime)
-			stakeTimeSum := stake.StakeTimeSum + float64(stakeTime)
-			totalStakeTimeAverage += stakeTimeSum / float64(currentTimeStamp-s.pool.LastRewardTime)
-
-			if addr == targetAddress {
-				addressStakeTimeAverage = stakeTimeSum / float64(currentTimeStamp-s.pool.LastRewardTime)
-				if !stake.ValidatorRole {
-					isDelegator = true
-				}
-			}
-			if stake.ValidatorRole {
-				validatorsStakeTimeAverage += stakeTimeSum / float64(currentTimeStamp-s.pool.LastRewardTime)
-			} else {
-				delegatorsStakeTimeAverage += stakeTimeSum / float64(currentTimeStamp-s.pool.LastRewardTime)
-			}
-		}
-	}
-	if totalStakeTimeAverage == 0 {
-		return 0
-	}
-
-	if isDelegator {
-		return (addressStakeTimeAverage / totalStakeTimeAverage) * float64(config.DailyStakeReward) * config.DelegationRewardPercent
-	}
-
-	if delegatorsStakeTimeAverage == 0 {
-		return (addressStakeTimeAverage / totalStakeTimeAverage) * float64(config.DailyStakeReward) * (1 - config.DelegationRewardPercent)
-	}
-
-	extraDelegationReward := delegatorsStakeTimeAverage * float64(config.DailyStakeReward) * (1 - config.DelegationRewardPercent) / totalStakeTimeAverage
-
-	extraAddressReward := extraDelegationReward * addressStakeTimeAverage / validatorsStakeTimeAverage
-
-	reward := (addressStakeTimeAverage / totalStakeTimeAverage) * float64(config.DailyStakeReward)
-	return extraAddressReward + reward
-}
-
-// Add this method to your StakingService struct
-func (s *StakingService) GetPoolStats() map[string]interface{} {
-	s.mu.RLock()
-	defer s.mu.RUnlock()
-
-	currentTime := time.Now().Unix()
-	lastRewardTime := s.pool.LastRewardTime // Changed from LastEpochBlock to LastRewardTime
-
-	// Calculate next reward time (24 hours after last reward)
-	nextRewardTime := lastRewardTime + (24 * 3600)
-	timeUntilReward := nextRewardTime - currentTime
-
-	return map[string]interface{}{
-		"totalStaked": map[string]interface{}{
-			"thrylos": float64(s.pool.TotalStaked) / 1e7,
-			"nano":    s.pool.TotalStaked,
-		},
-		"delegatorCount": len(s.stakes),
-		"rewardSchedule": map[string]interface{}{
-			"nextRewardTime":  nextRewardTime,
-			"timeUntilReward": timeUntilReward,
-			"lastRewardTime":  lastRewardTime, // Using LastRewardTime consistently
-			"rewardInterval":  "24h",
-			"dailyRewardPool": config.DailyStakeReward / 1e7,
-			"validatorShare":  "50%",
-			"delegatorShare":  "50%",
-		},
-		"validatorInfo": map[string]interface{}{
-			"activeCount":    len(s.blockchain.ActiveValidators),
-			"minStakeAmount": float64(s.pool.MinStakeAmount) / 1e7,
-		},
-	}
-}
-
-func (s *StakingService) IsValidator(address string) bool {
-	s.mu.RLock()
-	defer s.mu.RUnlock()
-	for _, validator := range s.blockchain.ActiveValidators {
-		if validator == address {
-			return true
-		}
-	}
-	return false
-}
-=======
 // import (
 // 	"errors"
 // 	"fmt"
 // 	"sync"
 // 	"time"
 
-// 	thrylos "github.com/thrylos-labs/thrylos"
-// 	"github.com/thrylos-labs/thrylos/chain"
-// 	"github.com/thrylos-labs/thrylos/config"
-// )
+// }
 
 // type StakingManager interface {
 // 	GetPoolStats() map[string]interface{}
@@ -428,18 +210,13 @@
 // 	}
 // 	return false
 // }
->>>>>>> c5713f2e
 
 // func (s *StakingService) CreateStake(userAddress string, amount int64) (*Stake, error) {
 // 	s.mu.Lock()
 // 	defer s.mu.Unlock()
 
 // 	// Automatically determine if address is a validator
-<<<<<<< HEAD
 // 	isValidator := s.isValidator(userAddress)
-=======
-// 	isValidator := s.IsValidator(userAddress)
->>>>>>> c5713f2e
 // 	isDelegator := !isValidator // isDelegator is opposite of isValidator
 
 // 	// Use appropriate minimum based on status
@@ -479,169 +256,6 @@
 // 	return s.createStakeInternal(userAddress, isDelegator, amount, stakingTx.Timestamp)
 // }
 
-<<<<<<< HEAD
-// Keep internal function for testing
-func (s *StakingService) createStakeInternal(userAddress string, isDelegator bool, amount int64, timestamp int64) (*Stake, error) {
-	now := timestamp
-
-	// Initialize stake if it doesn't exist
-	if s.stakes[userAddress] == nil {
-		s.stakes[userAddress] = &Stake{
-			UserAddress:            userAddress,
-			Amount:                 0,
-			StartTime:              now,
-			LastStakeUpdateTime:    now,
-			TotalStakeRewards:      0,
-			TotalDelegationRewards: 0,
-			IsActive:               true,
-			ValidatorRole:          !isDelegator, // Set based on delegation status
-		}
-	}
-
-	// Update stakes
-	stake := s.stakes[userAddress]
-	duration := now - stake.LastStakeUpdateTime
-	totalDuration := now - s.pool.LastRewardTime
-	stakeTime := stake.Amount * duration
-
-	stake.Amount += amount
-	stake.StakeTimeSum += float64(stakeTime)
-	if totalDuration > 0 {
-		stake.StakeTimeAverage = stake.StakeTimeSum / float64(totalDuration)
-	}
-	stake.LastStakeUpdateTime = now
-
-	// Update pool totals
-	if isDelegator {
-		s.pool.TotalDelegated += amount
-	} else {
-		s.pool.TotalStaked += amount
-	}
-
-	return stake, nil
-}
-
-func (s *StakingService) DistributeRewards() error {
-	s.mu.Lock()
-	defer s.mu.Unlock()
-
-	currentTime := time.Now().Unix()
-
-	// Check if 24 hours have passed
-	if currentTime-s.pool.LastRewardTime < config.RewardDistributionTimeInterval {
-		return nil // Not time for rewards yet
-	}
-
-	rewards := s.calculateStakeReward(currentTime)
-	if rewards == nil {
-		return nil
-	}
-
-	// Distribute rewards to active validators and delegators
-	for validatorAddr, reward := range rewards {
-		rewardTx := &thrylos.Transaction{
-			Id:        fmt.Sprintf("reward-%s-%d", validatorAddr, time.Now().UnixNano()),
-			Sender:    "network",
-			Timestamp: currentTime,
-			Outputs: []*thrylos.UTXO{{
-				OwnerAddress:  validatorAddr,
-				Amount:        int64(reward),
-				Index:         0,
-				TransactionId: "",
-			}},
-		}
-
-		if err := s.blockchain.AddPendingTransaction(rewardTx); err != nil {
-			return fmt.Errorf("failed to add reward transaction: %v", err)
-		}
-	}
-
-	s.pool.LastRewardTime = currentTime
-	return nil
-}
-
-func (s *StakingService) unstakeTokensInternal(userAddress string, isDelegator bool, amount int64, timestamp int64) error {
-	stake, exists := s.stakes[userAddress]
-	if !exists {
-		return errors.New("no stake found for address")
-	}
-
-	if stake.Amount < amount {
-		return errors.New("insufficient staked amount")
-	}
-
-	// Calculate time-based values first
-	now := timestamp
-	duration := now - stake.LastStakeUpdateTime
-	totalDuration := now - s.pool.LastRewardTime
-	stakeTime := stake.Amount * duration
-
-	// Update stake amount (removed oldAmount declaration)
-	stake.Amount -= amount
-	stake.StakeTimeSum += float64(stakeTime)
-	if totalDuration > 0 {
-		stake.StakeTimeAverage = stake.StakeTimeSum / float64(totalDuration)
-	}
-	stake.LastStakeUpdateTime = now
-
-	// Update pool totals based on stake type
-	if isDelegator {
-		s.pool.TotalDelegated = s.pool.TotalDelegated - amount
-	} else {
-		s.pool.TotalStaked = s.pool.TotalStaked - amount
-	}
-
-	// Update Stakeholders map
-	if stake.Amount == 0 {
-		delete(s.stakes, userAddress)
-	}
-
-	// Update blockchain stakeholders
-	currentStake := s.blockchain.Stakeholders[userAddress]
-	if currentStake <= amount {
-		delete(s.blockchain.Stakeholders, userAddress)
-	} else {
-		s.blockchain.Stakeholders[userAddress] = currentStake - amount
-	}
-
-	return nil
-}
-
-// Support methods for compatibility
-func (s *StakingService) GetTotalStaked() int64 {
-	s.mu.RLock()
-	defer s.mu.RUnlock()
-	return s.pool.TotalStaked
-}
-func (s *StakingService) GetTotalDelegated() int64 {
-	s.mu.RLock()
-	defer s.mu.RUnlock()
-	return s.pool.TotalDelegated
-}
-func (s *StakingService) GetTotalStakedDelegated() int64 {
-	s.mu.RLock()
-	defer s.mu.RUnlock()
-	return s.pool.TotalDelegated + s.pool.TotalStaked
-}
-
-func (s *StakingService) GetEffectiveInflationRate() float64 {
-	s.mu.RLock()
-	defer s.mu.RUnlock()
-
-	currentTotalSupply := float64(s.getTotalSupply()) / 1e7
-	fixedYearlyReward := float64(s.pool.FixedYearlyReward) / 1e7
-	return (fixedYearlyReward / currentTotalSupply) * 100
-}
-
-func (s *StakingService) getTotalSupply() int64 {
-	// No need for additional locking as this is called from locked methods
-	totalSupply := int64(0)
-	for _, balance := range s.blockchain.Stakeholders {
-		totalSupply += balance
-	}
-	return totalSupply
-}
-=======
 // // Keep internal function for testing
 // func (s *StakingService) createStakeInternal(userAddress string, isDelegator bool, amount int64, timestamp int64) (*Stake, error) {
 // 	now := timestamp
@@ -802,5 +416,4 @@
 // 		totalSupply += balance
 // 	}
 // 	return totalSupply
-// }
->>>>>>> c5713f2e
+// }